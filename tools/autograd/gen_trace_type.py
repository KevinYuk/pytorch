import itertools
from typing import Optional, List, Sequence, Union

from tools.codegen.api.types import *
import tools.codegen.api.cpp as cpp
from tools.codegen.code_template import CodeTemplate
from tools.codegen.gen import with_native_function, parse_native_yaml, FileManager, mapMaybe
from tools.codegen.model import *

# Note [Manual Backend kernels]
# For these ops, we want to manually register to dispatch key Backend and
# skip codegen-ed registeration to all keys before Backend.
# For codegen this means:
#   - op set below must match ops with manual_kernel_registration=True in native_functions.yaml
#     where we skip codegen backend kernels
#   - all ops below are part of MANUAL_AUTOGRAD to skip codegen Autograd kernel registration
#   - all ops below are part of MANUAL_TRACER to skip codegen Tracer kernel registration
# Note: we still register to dispatch key Profiler for these ops, keeping it untouched for now.
# You can find the manual registration in torch/csrc/autograd/VariableTypeManual.cpp
MANUAL_BACKEND = set([
    'options', 'data', 'set_data', 'is_leaf', 'output_nr', '_version', 'retain_grad',
    '_backward', 'requires_grad_',
])

# For these ops we want to skip the codegen-ed registration to both Autograd and Tracer keys.
# You can find the manual registration in torch/csrc/autograd/VariableTypeManual.cpp
MANUAL_AUTOGRAD_AND_TRACER = set([
    'resize_', 'resize_as_', 'detach', 'detach_', 'copy_', '_fw_primal',
])

# Currently MANUAL_AUTOGRAD and MANUAL_TRACER share the same set of ops:
#   union(MANUAL_BACKEND, MANUAL_AUTOGRAD_AND_TRACER)
# You can find the manual registration in torch/csrc/autograd/VariableTypeManual.cpp
MANUAL_AUTOGRAD = MANUAL_TRACER = MANUAL_BACKEND | MANUAL_AUTOGRAD_AND_TRACER

# These functions we don't want to record for tracing, because we always want
# to trace their constituent parts.  This is a temporary hack in lieue
# of proper scopes, where subsequent compilation passes can ask for the unfolding
# on demand.  Only concrete ATen methods can be disabled this way; it will have
# NO EFFECT otherwise.
DONT_RECORD_TRACE = {
    'convolution', 'conv1d', 'conv2d', 'conv3d', 'conv_transpose1d',
    'conv_transpose2d', 'conv_transpose3d', 'lstm_cell', 'gru_cell',
    'rnn_tanh_cell', 'rnn_relu_cell', 'linear',
    # FIXME: figure out a better way when we support sparse tensors in jit
    '_coalesced',
}

def should_trace(f: NativeFunction) -> bool:
    # Operations involving Storage or Type are not traceable at the moment
    if any(str(arg.type) in {'Storage', 'Type', 'ConstQuantizerPtr'}
           for arg in f.func.schema_order_arguments()):
        return False
    # We can't trace functions which don't have any Tensor or TensorList returns
    if not any(r.type.is_tensor_like() for r in f.func.returns):
        return False
    return f.func.name.name.base not in DONT_RECORD_TRACE

SELECT = CodeTemplate("""\

if (${cond}) {
  ${true}
} else {
  ${false}
}
""")

OP_NAME = CodeTemplate("""\
op_name = jit::Symbol::fromQualString("aten::${trace_name}");
""")

# These functions have their names recorded under trace renamed,
RENAME_TRACE = {
    'zero': 'zeros_like',  # replacing aten::zero_ with aten::zeros_like
    'fill': 'full_like',  # replacing aten::fill_ with aten::full_like
}

def format_trace_op_name(f: NativeFunction) -> str:
    # TODO: byte-for-byte compatible with old codegen behavior - should clean up
    if f.func.kind() in (SchemaKind.functional, SchemaKind.out) or f.func.name.name.dunder_method:
        # special case for *_out functions: the in-place and out-of-place ops
        # are overloaded with the same name in the JIT
        trace_name = str(f.func.name.name)
        trace_name = RENAME_TRACE.get(trace_name, trace_name)
        return OP_NAME.substitute(trace_name=trace_name)

    # otherwise, this is an in-place op and we need to emit both in- and
    # out-of-place versions
    outplace_trace_name = f.func.name.name.base
    inplace_trace_name = cpp.name(f.func)
    outplace_trace_name = RENAME_TRACE.get(outplace_trace_name, outplace_trace_name)
    inplace_trace_name = RENAME_TRACE.get(inplace_trace_name, inplace_trace_name)

    return SELECT.substitute(
        cond='tracer_state->force_outplace',
        true=OP_NAME.substitute(trace_name=outplace_trace_name),
        false=OP_NAME.substitute(trace_name=inplace_trace_name),
    )

ADD_TRACE_INPUT = CodeTemplate("""jit::tracer::addInputs(node, "${name}", ${input});""")

def format_trace_inputs(f: NativeFunction) -> str:

    def dispatch_trace_input(arg: Union[Argument, TensorOptionsArguments]) -> Sequence[str]:
        if isinstance(arg, TensorOptionsArguments):
            name = 'options'
            return [
                ADD_TRACE_INPUT.substitute(name=name, input='optTypeMetaToScalarType(options.dtype_opt())'),
                ADD_TRACE_INPUT.substitute(name=name, input='options.layout()'),
                ADD_TRACE_INPUT.substitute(name=name, input='options.device()'),
                ADD_TRACE_INPUT.substitute(name=name, input='options.pinned_memory()'),
            ]
        else:
            name = arg.name
            if str(arg.type) == 'Tensor?[]':
                return [f'jit::tracer::addInputs(node, "{name}", {name});']
            else:
                return [ADD_TRACE_INPUT.substitute(name=name, input=name)]

    args: List[Union[Argument, TensorOptionsArguments]] = []
    if f.use_c10_dispatcher.dispatcher_uses_new_style():
        args = list(f.func.schema_order_arguments())
    else:
        sig_group = CppSignatureGroup.from_native_function(f, method=False)
        args = [cpp_args.argument for cpp_args in sig_group.signature.arguments()
                if not isinstance(cpp_args.argument, SelfArgument)]

    if f.func.is_out_fn():
        # *_out functions take the result as a separate argument, but we don't want to
        # trace that argument directly. Instead, we trace its TensorOptions.
        # So first, we need to remove the out argument from the list of arguments to trace.
        # TODO: byte-for-byte compatible with old codegen behavior - it's incorrect to assume
        # there is only one output argument.
        if f.use_c10_dispatcher.dispatcher_uses_new_style():
            # for c10-full ops, the out argument is in the end
            args = args[:-1]
        else:
            # for legacy ops, the out argument is in the beginning.
            args = args[1:]

    trace_inputs = itertools.chain.from_iterable(dispatch_trace_input(arg) for arg in args)

    if f.func.is_out_fn():
        # for *_out functions, handle the result argument differently for inplace/outplace.
        # For inplace: just add the input to the end to confirm with the JIT schema
        name = f.func.arguments.out[0].name  # TODO: old codegen behavior - should fix
        inplace = ADD_TRACE_INPUT.substitute(name=name, input=name)

        # for outplace: do nothing, except if the function is a factory.
        # Factories are a bit special because their out-of-place overloads
        # take an extra TensorOptions argument, which is missing in the _out function
        has_tensor_return = any(r.type.is_tensor_like() for r in f.func.returns)
        has_tensor_input_arg = any(a.type.is_tensor_like() for a in f.func.arguments.flat_non_out)
        is_factory_method = f.category_override == 'factory' or (has_tensor_return and not has_tensor_input_arg)

        # HACK: preserve old codegen behavior - the old codegen set the `is_factory_method`
        # flag for the whole family of ops with the same basename if any of them is a
        # factory method. For most cases the whole family of ops are indeed all factory
        # method - 'normal' is the only exception. So we handle it specially here to avoid
        # cloning the old logic.
        if f.func.name.name.base == 'normal':
            is_factory_method = True

        if is_factory_method:
            outplace = [
                ADD_TRACE_INPUT.substitute(name='out', input='optTypeMetaToScalarType(out.options().dtype_opt())'),
                ADD_TRACE_INPUT.substitute(name='out', input='out.options().layout()'),
                ADD_TRACE_INPUT.substitute(name='out', input='out.options().device()'),
                ADD_TRACE_INPUT.substitute(name='out', input='out.options().pinned_memory()'),
            ]
        else:
            outplace = []

        trace_inputs = itertools.chain(
            trace_inputs,
            [SELECT.substitute(cond='tracer_state->force_outplace', true='\n'.join(outplace), false=inplace)])

    return '\n'.join(trace_inputs)

# `torch.jit.trace` have undocumented keyword argument `_force_outplace`,
# which force jit to replace functions with outplace variants (for
# example `aten::add_` becomes `aten::add`).
#
# This replacement implemented in-place with minimum modifications of
# arguments stack (as it assumes that outplace call has the same arguments
# as inplace version).
#
# However there are no such substitutions available for `aten::fill_`
# and `aten::zero_` operators, as we never implemented `aten::fill`
# and `aten::zero`. So jit tracing hack replacing `aten::zero_` with
# `aten::zeros_like` and replacing `aten::fill_` with `aten::full_like`.
#
# But as they potentially can have different arguments, we also have
# to hack into the stack and add missing ones.
#
# A possible alternative would be:
#
#  - Add `aten::fill` and `aten::zero`
#
#  - Or keep `aten::zeros_like` arguments aligned with `aten::zero_`
# arguments (inside of the `native_functions.yaml`)
RENAME_TRACE_ADD_ARGS = {
    'fill': '''\
    jit::tracer::addInputs(node, "options", c10::optional<ScalarType>());
    jit::tracer::addInputs(node, "options", layout_or_default(c10::nullopt));
    jit::tracer::addInputs(node, "options", device_or_default(c10::nullopt));
    jit::tracer::addInputs(node, "options", pinned_memory_or_default(c10::nullopt));
    c10::optional<MemoryFormat> memory_format = c10::MemoryFormat::Preserve;
    jit::tracer::addInputs(node, "memory_format", memory_format);
''',
    'zero': '''\
    jit::tracer::addInputs(node, "options", c10::optional<ScalarType>());
    jit::tracer::addInputs(node, "options", layout_or_default(c10::nullopt));
    jit::tracer::addInputs(node, "options", device_or_default(c10::nullopt));
    jit::tracer::addInputs(node, "options", pinned_memory_or_default(c10::nullopt));
    c10::optional<MemoryFormat> memory_format = c10::MemoryFormat::Preserve;
    jit::tracer::addInputs(node, "memory_format", memory_format);
''',
}

INPLACE_GUARD = CodeTemplate("""\
jit::tracer::ensureUniqueIfOutOfPlaced("${name}", ${mutable_input});
""")

PRE_RECORD_TRACE = CodeTemplate("""\
torch::jit::Node* node = nullptr;
std::shared_ptr<jit::tracer::TracingState> tracer_state;
if (jit::tracer::isTracing()) {
  tracer_state = jit::tracer::getTracingState();
  at::Symbol op_name;
  ${set_op_name}
  node = tracer_state->graph->create(op_name, /*num_outputs=*/0);
  jit::tracer::recordSourceLocation(node);
  ${add_trace_inputs}
  tracer_state->graph->insertNode(node);
  ${inplace_guard}
  jit::tracer::setTracingState(nullptr);
}
""")

def format_prerecord_trace(f: NativeFunction) -> str:
    if not should_trace(f):
        return ''

    # TODO: clean up old codegen behavior
    is_inplace = f.func.kind() in (SchemaKind.inplace, SchemaKind.out) and not f.func.name.name.dunder_method
    add_args = RENAME_TRACE_ADD_ARGS.get(f.func.name.name.base, '') if is_inplace else ''
    additional_inputs = SELECT.substitute(
        cond='tracer_state->force_outplace',
        true=add_args,
        false='',
    ) if add_args else ''

    return PRE_RECORD_TRACE.substitute(
        set_op_name=format_trace_op_name(f),
        add_trace_inputs=format_trace_inputs(f) + additional_inputs,
        inplace_guard=INPLACE_GUARD.substitute(
            name=cpp.name(f.func),
            mutable_input=f.func.arguments.out[0].name if f.func.arguments.out else 'self',
        ) if is_inplace else '',
    )

POST_RECORD_TRACE = CodeTemplate("""\
if (tracer_state) {
  jit::tracer::setTracingState(std::move(tracer_state));
  ${add_trace_outputs}
}
""")

def format_postrecord_trace(f: NativeFunction) -> str:
    if not should_trace(f):
        return ''

    # For outplacing ops, *_out overloads require special handling to move the
    # output *argument* to a return value
    if f.func.is_out_fn():
        output_names_outplace = [arg.name for arg in f.func.arguments.out]
        output_names_inplace = cpp.return_names(f)

        # Code size optimization: the common case is that the return value is
        # the same for both variants
        if output_names_outplace == output_names_inplace:
            outputs = [f'jit::tracer::addOutput(node, {n});' for n in output_names_outplace]
            return POST_RECORD_TRACE.substitute(add_trace_outputs=outputs)

        selection = SELECT.substitute(
            cond='force_outplace',
            true='\n'.join(f'jit::tracer::addOutput(node, {n});' for n in output_names_outplace),
            false='\n'.join(f'jit::tracer::addOutput(node, {n});' for n in output_names_inplace),
        )
        return POST_RECORD_TRACE.substitute(add_trace_outputs=selection)
    else:
        output_names = cpp.return_names(f)
        outputs = [f'jit::tracer::addOutput(node, {n});' for n in output_names]
        return POST_RECORD_TRACE.substitute(add_trace_outputs=outputs)

def declare_returned_variables(f: NativeFunction) -> str:
    modifies_arguments = f.func.kind() in (SchemaKind.inplace, SchemaKind.out)
    if modifies_arguments:
        return ''
    if len(f.func.returns) == 1:
        return ''
    types = map(cpp.return_type, f.func.returns)
    names = cpp.return_names(f)
    return '\n'.join(f'{type} {name};' for type, name in zip(types, names))

def tie_return_values(f: NativeFunction) -> str:
    if len(f.func.returns) == 1:
        return f'auto {f.func.returns[0].name or "result"}'
    names = cpp.return_names(f)
    return f'std::tie({", ".join(names)})'

def get_return_value(f: NativeFunction) -> str:
    names = cpp.return_names(f)
    if len(f.func.returns) == 1:
        return names[0]
    if f.func.kind() == SchemaKind.out:
        return f'std::forward_as_tuple({", ".join(names)})'
    else:
        moved = ", ".join(f'std::move({name})' for name in names)
        return f'std::make_tuple({moved})'

TRACE_DISPATCH = CodeTemplate("""\
static auto op = c10::Dispatcher::singleton()
    .findSchemaOrThrow("aten::${operator_name}", "${overload_name}")
    .typed<${arg_types}>();
${assign_return_values}c10::Dispatcher::singleton()
    .redispatch<${ret_and_arg_types}>(${redispatch_args});
""")

def emit_trace_body(f: NativeFunction) -> List[str]:
    trace_body: List[str] = []

    trace_body.append(format_prerecord_trace(f))
    trace_body.append(declare_returned_variables(f))

    dispatcher_sig = DispatcherSignature.from_schema(f.func)
    dispatcher_exprs = dispatcher_sig.exprs()

    ret_and_arg_types = ', '.join([dispatcher_sig.returns_type()] + [a.type.cpp_type() for a in dispatcher_exprs])
    dispatch_key_set = 'ks & c10::DispatchKeySet(DispatchKeySet::FULL_AFTER, c10::DispatchKey::Tracer)'
    redispatch_args = ', '.join(['op', dispatch_key_set] + [a.expr for a in dispatcher_exprs])

    assign_return_values = f'{tie_return_values(f)} = ' \
                           if f.func.kind() == SchemaKind.functional and f.func.returns else ''

    trace_body.append(TRACE_DISPATCH.substitute(
        operator_name=f.func.name.name,
        overload_name=f.func.name.overload_name,
        arg_types=dispatcher_sig.type(),
        assign_return_values=assign_return_values,
        ret_and_arg_types=ret_and_arg_types,
        redispatch_args=redispatch_args,
    ))

    trace_body.append(format_postrecord_trace(f))
    if f.func.returns:
        trace_body.append(f'return {get_return_value(f)};')
    return trace_body

METHOD_DEFINITION = CodeTemplate("""\
${return_type} ${type_wrapper_name}(${formals}) {
  ${type_definition_body}
}
""")

def type_wrapper_name(f: NativeFunction) -> str:
    if f.func.name.overload_name:
        return f'{cpp.name(f.func)}_{f.func.name.overload_name}'
    else:
        return cpp.name(f.func)

@with_native_function
def method_definition(f: NativeFunction) -> Optional[str]:
    if cpp.name(f.func) in MANUAL_TRACER:
        return None

    if f.use_c10_dispatcher.dispatcher_uses_new_style():
        formals = ', '.join(
            ['c10::DispatchKeySet ks'] +
            [f'{cpp.argument_type(a, binds="__placeholder__").cpp_type()} {a.name}'
                for a in f.func.schema_order_arguments()]
        )
    else:
<<<<<<< HEAD
        sig_group = CppSignatureGroup.from_schema(f.func, method=False)
        formals = ', '.join(['c10::DispatchKeySet ks'] + [f'{a.type} {a.name}' for a in sig_group.signature.arguments()])
=======
        sig_group = CppSignatureGroup.from_native_function(f, method=False)
        formals = ', '.join(f'{a.type} {a.name}' for a in sig_group.signature.arguments())
>>>>>>> 16e5af41

    return METHOD_DEFINITION.substitute(
        return_type=cpp.returns_type(f.func.returns),
        type_wrapper_name=type_wrapper_name(f),
        formals=formals,
        type_definition_body=emit_trace_body(f),
    )

WRAPPER_REGISTRATION = CodeTemplate("""\
m.impl_withKeys("${name}",
       TORCH_FN(${class_type}::${type_wrapper_name})
);
""")

UNBOXEDONLY_WRAPPER_REGISTRATION = CodeTemplate("""\
m.impl_UNBOXED_withKeys("${name}", &${class_type}::${type_wrapper_name});
""")

@with_native_function
def method_registration(f: NativeFunction) -> Optional[str]:
    if cpp.name(f.func) in MANUAL_TRACER:
        return None

    if f.use_c10_dispatcher.dispatcher_uses_new_style():
        return WRAPPER_REGISTRATION.substitute(
            name=f.func.name,
            type_wrapper_name=type_wrapper_name(f),
            class_type='TraceType',
        )
    else:
        return UNBOXEDONLY_WRAPPER_REGISTRATION.substitute(
            name=f.func.name,
            type_wrapper_name=type_wrapper_name(f),
            class_type='TraceType',
        )

def gen_trace_type_shard(
    fm: FileManager, native_functions: Sequence[NativeFunction], suffix: str
) -> None:
    fm.write_with_template('TraceType%s.cpp' % suffix, 'TraceType.cpp', lambda: {
        'generated_comment': f'@generated from {fm.template_dir}/TraceType.cpp',
        'trace_method_definitions': list(mapMaybe(method_definition, native_functions)),
        'trace_wrapper_registrations': list(mapMaybe(method_registration, native_functions)),
    })

def gen_trace_type(out: str, native_yaml_path: str, template_path: str) -> None:
    # NOTE: see Note [Sharded File] at the top of the VariableType.cpp
    # template regarding sharding of the generated files.
    num_shards = 5
    shards: List[List[NativeFunction]] = [[] for _ in range(num_shards)]

    # functions are assigned arbitrarily but stably to a file based on hash
    native_functions = list(sorted(parse_native_yaml(native_yaml_path), key=lambda f: cpp.name(f.func)))
    for f in native_functions:
        x = sum(ord(c) for c in cpp.name(f.func)) % num_shards
        shards[x].append(f)

    fm = FileManager(install_dir=out, template_dir=template_path, dry_run=False)
    for i, shard in enumerate(shards):
        gen_trace_type_shard(fm, shard, '_%d' % i)
    gen_trace_type_shard(fm, native_functions, 'Everything')<|MERGE_RESOLUTION|>--- conflicted
+++ resolved
@@ -382,13 +382,8 @@
                 for a in f.func.schema_order_arguments()]
         )
     else:
-<<<<<<< HEAD
-        sig_group = CppSignatureGroup.from_schema(f.func, method=False)
+        sig_group = CppSignatureGroup.from_native_function(f, method=False)
         formals = ', '.join(['c10::DispatchKeySet ks'] + [f'{a.type} {a.name}' for a in sig_group.signature.arguments()])
-=======
-        sig_group = CppSignatureGroup.from_native_function(f, method=False)
-        formals = ', '.join(f'{a.type} {a.name}' for a in sig_group.signature.arguments())
->>>>>>> 16e5af41
 
     return METHOD_DEFINITION.substitute(
         return_type=cpp.returns_type(f.func.returns),
@@ -398,13 +393,13 @@
     )
 
 WRAPPER_REGISTRATION = CodeTemplate("""\
-m.impl_withKeys("${name}",
+m.impl("${name}",
        TORCH_FN(${class_type}::${type_wrapper_name})
 );
 """)
 
 UNBOXEDONLY_WRAPPER_REGISTRATION = CodeTemplate("""\
-m.impl_UNBOXED_withKeys("${name}", &${class_type}::${type_wrapper_name});
+m.impl_UNBOXED("${name}", &${class_type}::${type_wrapper_name});
 """)
 
 @with_native_function
