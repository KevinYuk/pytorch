--- conflicted
+++ resolved
@@ -98,6 +98,21 @@
     return buffer_start <= tensor_ptr && tensor_ptr < buffer_end;
   }
 
+  bool isManagedStorageImpl(const at::StorageImpl* impl) const {
+    if (managed_tensor_storage_impls_.empty()) {
+      return false;
+    }
+    // Comparing pointers that aren't within the same array is
+    // UB. We're doing fancy memory allocation stuff, so we cast to an
+    // integer type and carry on.
+    const auto impl_p = reinterpret_cast<uintptr_t>(impl);
+    const auto start =
+        reinterpret_cast<uintptr_t>(&managed_tensor_storage_impls_[0]);
+    const auto end = reinterpret_cast<uintptr_t>(
+        &managed_tensor_storage_impls_[managed_tensor_storage_impls_.size()]);
+    return impl_p >= start && impl_p < end;
+  }
+
  private:
   // ivalues created in one run but not managed by MemoryPlanner
   std::vector<IValue*> unmanaged_ivalues_;
@@ -107,30 +122,16 @@
   // same data.  Thus, if memonger is disabled, all vectors are of
   // size 1.
 
-<<<<<<< HEAD
-  // Invariant: either managed_tensor_storage_impls_ is empty, or its
-  // length is equal to that of managed_tensors_ (one per size, not
-  // one per tensor) and each element is the storageImpl for all the
-  // tensors of that size as of the last deallocate() call.
-  //
-  // We allocate StorageImpls ourselves so that 1) we don't have to
-  // take an extra two cache misses per Tensor first reading the
-  // Storage (i.e., StorageImpl pointer) from the TensorImpl object
-  // and then second dereferencing it and 2) our memory access pattern
-  // during allocate() has high locality.
-  std::vector<at::StorageImpl> managed_tensor_storage_impls_;
-=======
-  // We cache the storage pointers directly rather than caching Tensor
-  // objects so that we don't have to do an extra load from memory
-  // (which will likely miss in CPU data cache) per Tensor reading
-  // the Storage pointerfrom the TensorImpl object.
-  std::vector<std::pair<size_t, std::vector<const at::Storage*>>>
-      managed_tensor_storages_;
+  // We allocate StorageImpls ourselves so that 1) we don't have to do
+  // an extra two loads per Tensor (which will likely miss in the CPU
+  // data cache) first reading the Storage (i.e., StorageImpl pointer)
+  // from the TensorImpl object and then second dereferencing it and
+  // 2) our memory access pattern during allocate() has high locality.
+  std::vector<std::pair<size_t, at::StorageImpl>> managed_tensor_storage_impls_;
   // We don't have any guarantee that the model doesn't change the
   // Storage for managed tensors out from under us during execution,
-  // so we have to grab the Storages each time we deallocate.
+  // so we have to check the StorageImpls each time we deallocate.
   std::vector<std::pair<size_t, std::vector<at::Tensor*>>> managed_tensors_;
->>>>>>> 108dd84b
   at::DataPtr buffer_; // allocated each time we call Run()
   size_t num_managed_tensors_{0};
   size_t managed_bytes_{0};
