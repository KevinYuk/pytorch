--- conflicted
+++ resolved
@@ -1737,55 +1737,11 @@
             dc.range().str());
       }
 
-<<<<<<< HEAD
       if (type_hint) {
         if (type_hint->kind() == DictType::Kind) {
           dict_value->setType(type_hint);
           k->setType(type_hint->expect<DictType>()->getKeyType());
           v->setType(type_hint->expect<DictType>()->getValueType());
-=======
-      if (type_hint && !all_candidates.empty()) {
-        auto known_key_type = k->type();
-        auto known_value_type = *unified_value_type;
-
-        TypePtr candidate_key_type = nullptr;
-        TypePtr candidate_value_type = nullptr;
-        TypePtr candidate = nullptr;
-
-        for (const auto& current_candidate : all_candidates) {
-          auto current_key_type =
-              current_candidate->expect<DictType>()->getKeyType();
-          auto current_value_type =
-              current_candidate->expect<DictType>()->getValueType();
-          if (known_key_type->isSubtypeOf(*current_key_type) &&
-              known_value_type->isSubtypeOf(*current_value_type)) {
-            if (!candidate ||
-                (candidate_key_type->isSubtypeOf(*current_key_type) &&
-                 candidate_value_type->isSubtypeOf(*current_value_type))) {
-              candidate_key_type = current_key_type;
-              candidate_value_type = current_value_type;
-              candidate = current_candidate;
-            }
-          }
-        }
-
-        if (!candidate) {
-          std::stringstream vector_repr;
-          for (size_t i = 0; i < all_candidates.size(); ++i) {
-            if (i > 0 && all_candidates.size() > 2) {
-              vector_repr << ", ";
-            }
-            if (i != 0 && i == all_candidates.size() - 1) {
-              vector_repr << " or ";
-            }
-            vector_repr << all_candidates[i]->repr_str();
-          }
-          throw ErrorReport(dc)
-              << "Union type annotation `" << type_hint->repr_str()
-              << "` can hold " << vector_repr.str() << ", but none of "
-              << "those list types can hold the types of the given dict"
-              << " elements, which were unified to " << candidate->repr_str();
->>>>>>> 8756e8e3
         } else {
           if (!all_candidates.empty()) {
             refineAndSetDictTypeHintFromCandidatesVector(
@@ -4549,233 +4505,8 @@
         return graph->insertNode(graph->createTuple(values))->output();
       } break;
       case TK_DICT_LITERAL: {
-<<<<<<< HEAD
         auto dc = DictLiteral(tree);
         return emitDictLiteral(dc, type_hint);
-=======
-        auto dl = DictLiteral(tree);
-        auto key_trees = dl.key_inputs().tree()->trees();
-        auto value_trees = dl.value_inputs().tree()->trees();
-        AT_ASSERT(key_trees.size() == value_trees.size());
-        std::vector<Value*> keys, values;
-
-        for (const auto i : c10::irange(key_trees.size())) {
-          keys.push_back(emitExpr(Expr(key_trees[i])));
-          values.push_back(emitExpr(Expr(value_trees[i])));
-        }
-
-        TypePtr key_type = nullptr;
-        TypePtr value_type = nullptr;
-
-        // See notes on logic in `emitListLiteral`
-
-        TypePtr refined_type_hint = type_hint;
-
-        TypePtr annotated_union_type =
-            refined_type_hint && refined_type_hint->kind() == UnionType::Kind
-            ? refined_type_hint
-            : nullptr;
-
-        std::vector<TypePtr> all_candidates = {};
-
-        if (refined_type_hint) {
-          if (auto union_type_hint = refined_type_hint->cast<UnionType>()) {
-            std::vector<TypePtr> dict_types;
-            std::copy_if(
-                union_type_hint->containedTypes().begin(),
-                union_type_hint->containedTypes().end(),
-                std::back_inserter(dict_types),
-                [&](TypePtr type_ptr) {
-                  return type_ptr->kind() == DictType::Kind;
-                });
-            if (dict_types.empty()) {
-              throw ErrorReport(dl) << "Expected an Union type annotation "
-                                    << "with an inner Dict type, but got "
-                                    << type_hint->repr_str();
-            } else if (dict_types.size() > 1) {
-              if (values.empty()) {
-                throw ErrorReport(dl)
-                    << "Cannot assign an empty dict to a "
-                    << "variable annotated to be type " << type_hint->repr_str()
-                    << " because there are multiple possible Dict "
-                    << "type candidates in the Union annotation";
-              } else {
-                all_candidates = std::move(dict_types);
-              }
-            } else {
-              refined_type_hint = dict_types[0];
-            }
-          } else if (
-              auto optional_type_hint =
-                  refined_type_hint->cast<OptionalType>()) {
-            refined_type_hint = optional_type_hint->getElementType();
-          }
-
-          if (all_candidates.empty()) {
-            if (auto dict_type_hint = refined_type_hint->cast<DictType>()) {
-              auto dict_type = refined_type_hint->expect<DictType>();
-              key_type = dict_type->getKeyType();
-              value_type = dict_type->getValueType();
-            } else if (refined_type_hint == AnyType::get()) {
-              // @ansley: Clean up later
-              if (keys.empty()) {
-                key_type = StringType::get();
-                value_type = TensorType::get();
-              } else {
-                key_type = keys.at(0)->type();
-                value_type = values.at(0)->type();
-              }
-            } else {
-              throw ErrorReport(dl)
-                  << "Expected an annotation of type "
-                  << "Dict, but got " << type_hint->repr_str();
-            }
-          }
-        } else if (keys.empty()) {
-          key_type = StringType::get();
-          value_type = TensorType::get();
-        } else {
-          key_type = keys.at(0)->type();
-          value_type = values.at(0)->type();
-        }
-
-        AT_ASSERT(
-            !all_candidates.empty() ||
-            (key_type != nullptr && value_type != nullptr));
-
-        if (!keys.empty()) {
-          auto key_types = fmap(keys, [](const Value* v) { return v->type(); });
-
-          std::stringstream nowhere; // never used
-
-          TypePtr first_key_type = key_types[0];
-
-          for (const auto i : c10::irange(keys.size())) {
-            std::stringstream ss;
-            if (!keys[i]->type()->isSubtypeOfExt(*first_key_type, &ss) &&
-                !first_key_type->isSubtypeOfExt(*keys[i]->type(), &ss)) {
-              throw ErrorReport(key_trees[i])
-                  << "Dict keys must contain "
-                  << "only a single type. Expected: "
-                  << first_key_type->repr_str() << " but found "
-                  << keys[i]->type()->repr_str() << " instead.\n"
-                  << ss.str();
-            }
-          }
-        }
-
-        if (!values.empty()) {
-          auto value_types =
-              fmap(values, [](const Value* v) { return v->type(); });
-
-          std::stringstream nowhere; // never used
-
-          c10::optional<TypePtr> unified_value_type = unifyTypeList(
-              value_types,
-              /*why_not=*/nowhere,
-              /*default_to_union=*/true,
-              value_type);
-
-          if (refined_type_hint && !all_candidates.empty()) {
-            auto known_key_type = keys[0]->type();
-            auto known_value_type = *unified_value_type;
-
-            TypePtr candidate_key_type = nullptr;
-            TypePtr candidate_value_type = nullptr;
-            TypePtr candidate = nullptr;
-
-            for (const auto& current_candidate : all_candidates) {
-              auto current_key_type =
-                  current_candidate->expect<DictType>()->getKeyType();
-              auto current_value_type =
-                  current_candidate->expect<DictType>()->getValueType();
-              if (known_key_type->isSubtypeOf(*current_key_type) &&
-                  known_value_type->isSubtypeOf(*current_value_type)) {
-                if (!candidate ||
-                    (candidate_key_type->isSubtypeOf(*current_key_type) &&
-                     candidate_value_type->isSubtypeOf(*current_value_type))) {
-                  candidate_key_type = current_key_type;
-                  candidate_value_type = current_value_type;
-                  candidate = current_candidate;
-                }
-              }
-            }
-
-            if (!candidate) {
-              std::stringstream vector_repr;
-              for (size_t i = 0; i < all_candidates.size(); ++i) {
-                if (i > 0 && all_candidates.size() > 2) {
-                  vector_repr << ", ";
-                }
-                if (i != 0 && i == all_candidates.size() - 1) {
-                  vector_repr << " or ";
-                }
-                vector_repr << all_candidates[i]->repr_str();
-              }
-              throw ErrorReport(dl)
-                  << "Union type annotation `" << refined_type_hint->repr_str()
-                  << "` can hold " << vector_repr.str() << ", but none of "
-                  << "those types can hold the types of the given dict"
-                  << " elements, which were unified to Dict["
-                  << known_key_type->repr_str() << ", "
-                  << known_value_type->repr_str() << "]";
-            } else {
-              key_type = candidate_key_type;
-              value_type = candidate_value_type;
-              refined_type_hint = candidate;
-            }
-          }
-
-          if (!refined_type_hint &&
-              (*unified_value_type)->kind() == UnionType::Kind) {
-            TORCH_WARN(
-                "Dict values consist of heterogeneous types, which "
-                "means that they have been typed as `Any`. To use "
-                "any of the values in the Dist, it will be "
-                "necessary to add an `assert isinstance` statement "
-                "before first use to trigger type refinement. \n",
-                dl.range().str());
-          }
-
-          if (refined_type_hint) {
-            TypePtr value_type_hint =
-                refined_type_hint->expect<DictType>()->getValueType();
-            for (const auto i : c10::irange(value_types.size())) {
-              TORCH_CHECK(
-                  value_types[i]->isSubtypeOf(*value_type_hint),
-                  "Type "
-                  "hint for dict was ",
-                  refined_type_hint->repr_str(),
-                  ", but the value ",
-                  "at index ",
-                  i,
-                  " has type ",
-                  value_types[i]->repr_str(),
-                  ", which is not a valid"
-                  " subtype of ",
-                  value_type_hint->repr_str());
-            }
-          }
-
-          // We only want to set `value_type` if we don't have a type
-          // hint to allow for the case that `*unified` is a subtype of
-          // the value type given by `type_hint`
-          if (!refined_type_hint) {
-            value_type = *unified_value_type;
-          }
-        }
-
-        Node* result = graph->insertNode(
-            graph->createDict(key_type, value_type, keys, values));
-        if (annotated_union_type) {
-          Node* n = graph->insertNode(
-              graph->create(prim::unchecked_cast, {result->output()}));
-          n->output()->setType(std::move(annotated_union_type));
-          result = n;
-        }
-
-        return result->output();
->>>>>>> 8756e8e3
       } break;
       case TK_LIST_COMP: {
         auto lc = ListComp(tree);
