#include <ATen/core/interned_strings.h>
#include <ATen/record_function.h>
#include <c10/util/Exception.h>
#include <c10/util/StringUtil.h>
#include <c10/util/irange.h>
#include <torch/csrc/autograd/generated/variable_factories.h>
#include <torch/csrc/jit/api/module.h>
#include <torch/csrc/jit/frontend/error_report.h>
#include <torch/csrc/jit/frontend/ir_emitter.h>
#include <torch/csrc/jit/frontend/schema_matching.h>
#include <torch/csrc/jit/jit_log.h>
#include <torch/csrc/jit/passes/dead_code_elimination.h>
#include <torch/csrc/jit/passes/freeze_module.h>
#include <torch/csrc/jit/passes/frozen_conv_add_relu_fusion.h>
#include <torch/csrc/jit/passes/frozen_graph_optimizations.h>
#include <torch/csrc/jit/passes/frozen_ops_to_mkldnn.h>
#include <torch/csrc/jit/passes/inliner.h>
#include <torch/csrc/jit/runtime/operator.h>

namespace torch {
namespace jit {

namespace {

std::string getInputDebugName(const Node& n, const int idx) {
  return n.inputs().at(idx)->debugName();
}

std::vector<Node*> findAllNodes(
    c10::ArrayRef<torch::jit::Block*> blocks,
    Symbol kind,
    bool recurse) {
  std::vector<Node*> ret;
  for (Block* block : blocks) {
    for (Node* n : block->nodes()) {
      if (n->kind() == kind) {
        ret.push_back(n);
      }
      if (recurse) {
        auto nodes = findAllNodes(n->blocks(), kind, recurse);
        ret.insert(ret.end(), nodes.begin(), nodes.end());
      }
    }
  }
  return ret;
}

void assert_ignored_methods_not_called(
    torch::jit::Function* fn,
    const std::unordered_set<std::string>& ignored_methods) {
  if (ignored_methods.empty()) {
    return;
  }
  const bool recurse = true;
  std::vector<Node*> all_nodes =
      findAllNodes({fn->graph()->block()}, c10::prim::CallMethod, recurse);

  // Extract method names from these nodes.
  std::unordered_set<std::string> encountered_ignored_methods;

  for (Node* n : all_nodes) {
    if (ignored_methods.count(n->s(attr::name)) > 0 &&
        getInputDebugName(*n, 0) == "self") {
      encountered_ignored_methods.insert(
          getInputDebugName(*n, 0) + "." + n->s(attr::name));
    }
  }
  if (encountered_ignored_methods.empty()) {
    return;
  }

  const std::string encountered_ignored_methods_str =
      c10::Join(", ", encountered_ignored_methods);

  TORCH_CHECK(
      false,
      "Preserved method '",
      fn->name(),
      "' references ignored method(s) '",
      encountered_ignored_methods_str,
      "'. This is not permitted.");
}

void assert_ignored_attributes_not_referenced(
    torch::jit::Function* fn,
    const std::unordered_set<std::string>& ignored_attributes) {
  if (ignored_attributes.empty()) {
    return;
  }

  const bool recurse = true;
  std::vector<Node*> all_nodes =
      findAllNodes({fn->graph()->block()}, c10::prim::GetAttr, recurse);

  // Extract attribute names from these nodes.
  std::unordered_set<std::string> encountered_ignored_attributes;

  for (Node* n : all_nodes) {
    if (ignored_attributes.count(n->s(attr::name)) > 0 &&
        getInputDebugName(*n, 0) == "self") {
      encountered_ignored_attributes.insert(
          getInputDebugName(*n, 0) + "." + n->s(attr::name));
    }
  }
  if (encountered_ignored_attributes.empty()) {
    return;
  }

  const std::string encountered_ignored_attributes_str =
      c10::Join(", ", encountered_ignored_attributes);

  TORCH_CHECK(
      false,
      "Preserved method '",
      fn->name(),
      "' references ignored attribute(s) '",
      encountered_ignored_attributes_str,
      "'. This is not permitted.");
}

} // namespace

static ObjectPtr create_module_object(
    c10::QualifiedName class_name,
    std::shared_ptr<CompilationUnit> cu,
    bool shouldMangle = false) {
  // If the name is unqualified, prepend a `__torch__`, similar to what Python
  // does with `__main__` for top-level code.
  if (class_name.prefix().empty()) {
    class_name = c10::QualifiedName("__torch__", class_name.name());
  }
  if (shouldMangle && cu->get_class(class_name) != nullptr) {
    class_name = cu->mangle(class_name);
  }
  auto cls = ClassType::create(std::move(class_name), cu, /*is_module=*/true);
  cu->register_type(cls);
  return c10::ivalue::Object::create(
      c10::StrongTypePtr(std::move(cu), std::move(cls)), 0);
}

Module::Module(c10::QualifiedName class_name)
    : Object(create_module_object(
          std::move(class_name),
          std::make_shared<CompilationUnit>())) {}

Module::Module(
    std::shared_ptr<CompilationUnit> cu,
    const c10::ClassTypePtr& type)
    : Object(c10::ivalue::Object::create(
          c10::StrongTypePtr(std::move(cu), type),
          type->numAttributes())) {}

Module::Module(
    c10::QualifiedName class_name,
    std::shared_ptr<CompilationUnit> cu,
    bool shouldMangle)
    : Object(create_module_object(
          std::move(class_name),
          std::move(cu),
          shouldMangle)) {}

// first class mode runs models as first class objects,
// and does not force inlining everywhere. This is experimental
// as we bring up the system since it will degrade performance
// and may introduce bugs. test_jit.py provides context managers
// that enable it for specific tests.
thread_local bool inline_everything = false;
bool& getInlineEverythingMode() {
  return inline_everything;
}

void Module::to(at::Device device, at::ScalarType dtype, bool non_blocking) {
  to_impl(device, dtype, non_blocking);
}

void Module::to(at::ScalarType dtype, bool non_blocking) {
  to_impl(/*device=*/c10::nullopt, dtype, non_blocking);
}

void Module::to(at::Device device, bool non_blocking) {
  to_impl(device, /*dtype=*/c10::nullopt, non_blocking);
}

void module_state_to(
    const autograd::Variable& variable,
    const c10::optional<at::Device>& device,
    const c10::optional<at::ScalarType>& dtype,
    bool non_blocking) {
  // Need to access the `at::Tensor` as a `Variable` here.
  // Use the data's original device or dtype if not supplied here.
  auto new_data = variable.to(
      device.value_or(variable.device()),
      dtype.value_or(variable.scalar_type()),
      non_blocking);
  variable.set_data(new_data);
}

void Module::to_impl(
    const c10::optional<at::Device>& device,
    const c10::optional<at::ScalarType>& dtype,
    bool non_blocking) {
  for (at::Tensor e : parameters()) {
    module_state_to(e, device, dtype, non_blocking);
  }
  for (at::Tensor e : buffers()) {
    module_state_to(e, device, dtype, non_blocking);
  }
}

Method::Method(ModulePtr owner, Function* function)
    : owner_(std::move(owner)), function_(function) {}

Module Method::owner() const {
  return Module(owner_);
}
void Method::run(Stack& stack) {
  stack.insert(stack.begin(), owner()._ivalue()); // self
  RECORD_TORCHSCRIPT_FUNCTION(name(), stack);
  function_->run(stack);
}

IValue Method::operator()(std::vector<IValue> stack, const Kwargs& kwargs)
    const {
  stack.insert(stack.begin(), owner()._ivalue()); // self
  RECORD_TORCHSCRIPT_FUNCTION(name(), stack);
  return (*function_)(std::move(stack), kwargs);
}

c10::intrusive_ptr<c10::ivalue::Future> Method::run_async(
    std::vector<IValue> stack,
    const Kwargs& kwargs,
    TaskLauncher taskLauncher) {
  stack.insert(stack.begin(), owner()._ivalue());
  RECORD_TORCHSCRIPT_FUNCTION(name(), stack);

  function_->getSchema().checkAndNormalizeInputs(stack, kwargs);
  return function_->runAsync(stack, std::move(taskLauncher));
}

void Method::setArgumentNames(
    std::vector<std::string>& argumentNamesOut) const {
  TORCH_INTERNAL_ASSERT(function_);
  auto& arguments = function_->getSchema().arguments();
  argumentNamesOut.reserve(arguments.size());
  for (auto& argument : arguments) {
    if (argument.name() == "self") {
      continue;
    }
    argumentNamesOut.push_back(argument.name());
  }
}

IValue Module::operator()(std::vector<IValue> inputs) {
  const auto& pre_forward_hooks = type()->getForwardPreHooks();
  const auto& forward_hooks = type()->getForwardHooks();

  // call forward pre_hooks
  for (const auto& pre_hook : pre_forward_hooks) {
    auto tuple_input = c10::ivalue::Tuple::create(inputs);
    IValue result = Method(_ivalue(), pre_hook)({tuple_input});
    if (!result.isNone()) {
      if (result.isTuple()) {
<<<<<<< HEAD
        inputs = std::move(*std::move(result).toTuple()).elements().vec();
=======
        inputs = result.toTuple()->elements();
>>>>>>> 1af2cfe2
      } else {
        inputs = {result};
      }
    }
  }

  // call forward
  auto outputs = forward(inputs);

  // call forward hooks
  for (const auto& hook : forward_hooks) {
    auto tuple_input = c10::ivalue::Tuple::create(inputs);
    auto hook_result = Method(_ivalue(), hook)({tuple_input, outputs});
    if (!hook_result.isNone()) {
      outputs = hook_result;
    }
  }
  return outputs;
}

void Module::clone_method(
    const Module& orig,
    const Function& method,
    const std::unordered_map<TypePtr, TypePtr>& type_remap) {
  // type remapping - when we copy method implementations from one module
  // singleton to another, we need to update the types of the self arguments
  // to match the new module.
  // XXX - this only handles modules that occur as variables, not modules
  // that appear in aggregate types. Currently this works fine because
  // we restrict how modules can be used during the lowering step. Eventually,
  // we will need to decide what it means for us to 'copy' a module.
  // For instance, we can copy just the state (parameters, attributes),
  // but share the code. Or we can copy the code. If we choose to copy the
  // code, what should we do about aggregate types that contain a module?
  auto type_remap_fn = [&](TypePtr in) {
    auto it = type_remap.find(in);
    if (it == type_remap.end())
      return in;
    return it->second;
  };
  auto graph = method.graph()->copy();
  graph->remapTypes(type_remap_fn);
  auto schema = method.getSchema().cloneWithRemappedTypes(type_remap_fn);
  const auto this_method_name = getNameForMethod(method.name());
  auto copied =
      _ivalue()->compilation_unit()->create_function(this_method_name, graph);
  type()->addMethod(copied);
  copied->setSchema(std::move(schema));
}

void Module::clone_method(const Module& orig, const std::string& name) {
  std::unordered_map<TypePtr, TypePtr> type_remap;
  std::vector<std::pair<Module, Module>> to_scan = {{orig, *this}};
  while (!to_scan.empty()) {
    auto entry = to_scan.back();
    to_scan.pop_back();
    type_remap[entry.first._ivalue()->type()] = entry.second._ivalue()->type();
    for (const NameModule& s : entry.first.named_children()) {
      to_scan.emplace_back(
          s.value, Module(entry.second.attr(s.name).toObject()));
    }
  }
  return clone_method(orig, orig.get_method(name).function(), type_remap);
}

Module Module::copy() const {
  return Module(_ivalue()->copy());
}

Module Module::deepcopy() const {
  return Module(_ivalue()->deepcopy());
}

Module Module::clone(bool inplace) const {
  std::unordered_map<TypePtr, TypePtr> type_remap;
  IValue::HashAliasedIValueMap memo;
  const std::unordered_set<std::string> ignored_methods;
  const std::unordered_set<std::string> ignored_attributes;
  return clone_impl(
      type_remap, inplace, memo, ignored_methods, ignored_attributes);
}

Module Module::clone(
    bool inplace,
    const std::unordered_set<std::string>& ignored_methods,
    const std::unordered_set<std::string>& ignored_attributes) const {
  std::unordered_map<TypePtr, TypePtr> type_remap;
  IValue::HashAliasedIValueMap memo;
  return clone_impl(
      type_remap, inplace, memo, ignored_methods, ignored_attributes);
}

Module Module::clone_impl(
    std::unordered_map<TypePtr, TypePtr>& type_remap,
    bool inplace,
    IValue::HashAliasedIValueMap memo,
    const std::unordered_set<std::string>& ignored_methods,
    const std::unordered_set<std::string>& ignored_attributes) const {
  // Create a new _ivalue in the same compilation unit.
  // Since now we have shared ClassType, we need to preserve the shared
  // ClassType during cloning, so we first need to check if the type
  // is already cloned, if so, we'll create a new module with the cloned
  // ClassType, if not, we'll create a new module and a new ClassType.
  bool type_already_cloned = type_remap.find(type()) != type_remap.end();
  Module r;
  if (type_already_cloned) {
    // if we cloned the class type before, we'll reuse it
    Module new_module(
        _ivalue()->compilation_unit(), type_remap[type()]->cast<ClassType>());
    r = new_module;
  } else {
    Module new_module(*type()->name(), _ivalue()->compilation_unit(), true);
    r = new_module;
    type_remap[type()] = r.type();
  }

  // Copy slots. If a slot is a module - recursively clone it.
  size_t N = type()->numAttributes();
  for (const auto i : c10::irange(N)) {
    IValue s = _ivalue()->getSlot(i);
    std::string attr_name = type()->getAttributeName(i);

    // If this attribute is in the list of ignored attributes, skip it
    // (i.e. do not clone it).
    if (ignored_attributes.count(attr_name) != 0) {
      continue;
    }

    TypePtr attr_type = type()->getAttribute(i);
    if (attr_type->is_module()) {
      const Module& orig = Module(s.toObject());
      const std::unordered_set<std::string> empty_set;
      Module cloned =
          orig.clone_impl(type_remap, inplace, memo, empty_set, empty_set);
      type_remap[orig.type()] = cloned.type();
      // NOTE: why do we need to manually setattr on object instead of using
      // register_module here? because the attr can be a module interface
      // type and hold a Module object still. register_module will not let us
      // correctly set up the type for this attr, so we had to do this manually.
      // In the case it's an interface type, the type will be shared by the new
      // cloned instance in the same compilation unit bc it only contains a list
      // of functionSchema
      r.type()->addOrCheckAttribute(
          attr_name, attr_type->cast<ClassType>() ? cloned.type() : attr_type);
      r._ivalue()->setAttr(attr_name, cloned._ivalue());
    } else {
      // this adds new slot and creates a new attribute for the underlying type
      // if the type is not already cloned, otherwise it will only add a new
      // slot and typecheck
      r.register_attribute(
          type()->getAttributeName(i),
          attr_type,
          // we'll deepcopy the IValue in non inplace option
          inplace ? s : s.deepcopy(memo),
          type()->is_parameter(i),
          type()->is_buffer(i));
    }
  }

  // only clone the methods if the ClassType is not cloned before
  if (!type_already_cloned) {
    // clone constants
    for (size_t i = 0; i < type()->numConstants(); ++i) {
      r.type()->addConstant(type()->getConstantName(i), type()->getConstant(i));
    }
    // clone methods, remapping the types to the cloned ones.
    for (auto& fn : type()->methods()) {
      // If this method is not in the list of ignored methods, clone it.
      if (ignored_methods.count(fn->name()) == 0) {
        assert_ignored_methods_not_called(fn, ignored_methods);
        assert_ignored_attributes_not_referenced(fn, ignored_attributes);
        r.clone_method(*this, *fn, type_remap);
      }
    }

    // Execute __setstate__(__getstate__()) to initialize custom class members.
    if (auto setstate_method = r.find_method("__setstate__")) {
      auto getstate_method = r.find_method("__getstate__");
      TORCH_INTERNAL_ASSERT(getstate_method, "expect __getstate__");
      auto state = (*getstate_method)(Stack{});
      (*setstate_method)(Stack{state});
    }
  }
  return r;
}

void Module::train(bool on) {
  for (Module m : modules()) {
    if (auto slot = m._ivalue()->type()->findAttributeSlot("training")) {
      m._ivalue()->setSlot(*slot, on);
    } else {
      TORCH_INTERNAL_ASSERT("'training' attribute not found");
    }
  }
}

IValue Module::create_class(const c10::QualifiedName& name, Stack stack) const {
  // Look up the class
  const auto classType =
      _ivalue()->compilation_unit()->get_class(c10::QualifiedName(name));
  if (!classType) {
    AT_ERROR(
        "Could not find class with name: '",
        name.qualifiedName(),
        "' in module.");
  }

  // Create a bare object with correct number of slots
  const size_t numAttrs = classType->numAttributes();
  auto obj = c10::ivalue::Object::create(
      c10::StrongTypePtr(_ivalue()->compilation_unit(), classType), numAttrs);

  // Invoke the `__init__()` of the class with the arguments provided.
  Stack stackWithSelf = {obj};
  for (auto& arg : stack) {
    stackWithSelf.push_back(std::move(arg));
  }
  // Note: following Python, `__init__()` modifies its first parameter in-place
  // and returns nothing.
  classType->getMethod("__init__").operator()(std::move(stackWithSelf));

  return obj;
}

Module freeze(
    const Module& module,
    c10::optional<std::vector<std::string>> preserved_attrs,
    bool optimize_numerics) {
  TORCH_CHECK(
      !module.hasattr("training") || !module.is_training(),
      "Freezing is currently only implemented for modules in eval mode. Please call .eval() before freezing");

  Module out_mod = freeze_module(
      module, preserved_attrs.value_or(std::vector<std::string>({})));
  auto graph = module.get_method("forward").graph();
  OptimizeFrozenGraph(graph, optimize_numerics);
  return out_mod;
}

Module optimize_for_inference(Module& module) {
  // not frozen yet
  if (module._ivalue()->type()->hasAttribute("training")) {
    auto mod = freeze(module, {}, true);
  }

  auto graph = module.get_method("forward").graph();
  FuseFrozenConvAddRelu(graph);
  ConvertFrozenOpsToMKLDNN(graph);
  return module;
}

buffer_list Module::buffers(bool recurse) const {
  return buffer_list(*this, recurse, /*return_module=*/false);
}
named_buffer_list Module::named_buffers(bool recurse) const {
  return named_buffer_list(*this, recurse, /*return_module=*/false);
}

module_list Module::children() const {
  return module_list(*this, /*recurse=*/false, /*return_module=*/false);
}
named_module_list Module::named_children() const {
  return named_module_list(*this, /*recurse=*/false, /*return_module=*/false);
}
module_list Module::modules() const {
  return module_list(*this, /*recurse=*/true, /*return_module=*/true);
}
named_module_list Module::named_modules() const {
  return named_module_list(*this, /*recurse=*/true, /*return_module=*/true);
}

parameter_list Module::parameters(bool recurse) const {
  return parameter_list(*this, recurse, /*return_module=*/false);
}
named_parameter_list Module::named_parameters(bool recurse) const {
  return named_parameter_list(*this, recurse, /*return_module=*/false);
}

attribute_list Module::attributes(bool recurse) const {
  return attribute_list(*this, recurse, /*return_module=*/false);
}
named_attribute_list Module::named_attributes(bool recurse) const {
  return named_attribute_list(*this, recurse, /*return_module=*/false);
}

void Module::apply(const std::function<void(Module&)>& fn) {
  for (Module s : modules()) {
    fn(s);
  }
}

std::string Module::dump_to_str(
    bool print_method_bodies,
    bool print_attr_values,
    bool print_param_values) const {
  std::stringstream ss;
  std::stringstream parameters_ss;
  std::stringstream attributes_ss;
  std::stringstream methods_ss;
  std::stringstream submodules_ss;

  for (const NameTensor& p : named_parameters(/*recurse=*/false)) {
    parameters_ss << p.name << " = ";
    if (print_param_values) {
      parameters_ss << p.value << std::endl;
    } else {
      parameters_ss << "..." << std::endl;
    }
  }

  for (const NameValue& p : named_attributes(/*recurse=*/false)) {
    attributes_ss << p.name << " = ";
    if (!p.value.isTensor() || print_attr_values) {
      attributes_ss << p.value << std::endl;
    } else {
      attributes_ss << "..." << std::endl;
    }
  }

  for (const Method& method : get_methods()) {
    methods_ss << "  method " << method.name() << " {" << std::endl;
    if (print_method_bodies) {
      methods_ss << torch::jit::jit_log_prefix(
                        "    ", method.graph()->toString())
                 << std::endl;
    }
    methods_ss << "  }" << std::endl;
  }

  ss << "module " << type()->name()->qualifiedName() << " {" << std::endl;
  ss << "  parameters {" << std::endl;
  ss << torch::jit::jit_log_prefix("    ", parameters_ss.str());
  ss << "  }" << std::endl;
  ss << "  attributes {" << std::endl;
  ss << torch::jit::jit_log_prefix("    ", attributes_ss.str());
  ss << "  }" << std::endl;
  ss << "  methods {" << std::endl;
  ss << torch::jit::jit_log_prefix("  ", methods_ss.str());
  ss << "  }" << std::endl;
  ss << "  submodules {" << std::endl;
  for (const NameModule& s : named_children()) {
    // We do 4 spaces here, because one level of indentation comes from
    // 'submodules' scope and the other one goes from a specific submodule we're
    // printing.
    ss << torch::jit::jit_log_prefix(
        "    ",
        s.value.dump_to_str(
            print_method_bodies, print_attr_values, print_param_values));
  }
  ss << "  }" << std::endl;
  ss << "}" << std::endl;

  return ss.str();
}

void Module::dump(
    bool print_method_bodies = true,
    bool print_attr_values = true,
    bool print_param_values = true) const {
  std::cout << dump_to_str(
                   print_method_bodies, print_attr_values, print_param_values)
            << std::endl;
}

} // namespace jit
} // namespace torch

namespace c10 {

torch::jit::Module IValue::toModule() const {
  return torch::jit::Module(toObject());
}
bool IValue::isModule() const {
  return isObject() && toObjectRef().type()->is_module();
}

} // namespace c10<|MERGE_RESOLUTION|>--- conflicted
+++ resolved
@@ -260,11 +260,7 @@
     IValue result = Method(_ivalue(), pre_hook)({tuple_input});
     if (!result.isNone()) {
       if (result.isTuple()) {
-<<<<<<< HEAD
-        inputs = std::move(*std::move(result).toTuple()).elements().vec();
-=======
-        inputs = result.toTuple()->elements();
->>>>>>> 1af2cfe2
+        inputs = result.toTuple()->elements().vec();
       } else {
         inputs = {result};
       }
