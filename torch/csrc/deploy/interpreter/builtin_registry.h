--- conflicted
+++ resolved
@@ -24,6 +24,7 @@
 #include <memory>
 #include <unordered_map>
 #include <vector>
+#include <gtest/gtest.h>
 
 struct _frozen;
 
@@ -60,28 +61,31 @@
  */
 class BuiltinRegistry {
  public:
-  static BuiltinRegistry* get();
-  // for unittest
-  static void clear() {
-    get()->items_.clear();
-  }
+  static void runPreInitialization();
+  static void runPostInitialization();
+
+ private:
+  static struct _frozen* getAllFrozenModules();
+  // call this after all the registration is done.
+  static void sanityCheck();
+  static void appendCPythonInittab();
+  static std::string getBuiltinModulesCSV();
+
   static void registerBuiltin(std::unique_ptr<BuiltinRegistryItem> item);
   static const std::vector<std::unique_ptr<BuiltinRegistryItem>>& items() {
     return get()->items_;
   }
+  static int totalNumModules();
+  static BuiltinRegistry* get();
   static BuiltinRegistryItem* getItem(const std::string& name);
-  static int totalNumModules();
-  static struct _frozen* getAllFrozenModules();
-  // call this after all the registration is done.
-  static void sanityCheck();
   static std::vector<std::pair<const char*, void*>> getAllBuiltinModules();
-  static void appendCPythonInittab();
-  static std::string getBuiltinModulesCSV();
 
- private:
   explicit BuiltinRegistry() = default;
   std::unordered_map<std::string, int> name2idx_;
   std::vector<std::unique_ptr<BuiltinRegistryItem>> items_;
+
+  friend class BuiltinRegisterer;
+  FRIEND_TEST(BuiltinRegistryTest, SimpleTest);
 };
 
 /*
@@ -102,54 +106,7 @@
  public:
   explicit BuiltinRegisterer(
       const char* name,
-<<<<<<< HEAD
-      const struct _frozen* frozenModules...) {
-    // if (builtinRegistryAllowList && !strstr(builtinRegistryAllowList, name)) {
-=======
-      const struct _frozen* frozenModules) {
->>>>>>> f9375e55
-    if (allowLibrary && !allowLibrary(name)) {
-      fprintf(stderr, "Skip %s since it's rejected by the allowLibrary method\n", name);
-      return;
-    }
-    // gather builtin modules for this lib
-    va_list args;
-    va_start(args, frozenModules);
-    const char* moduleName = nullptr;
-    void* initFn = nullptr;
-    std::vector<std::pair<const char*, void*>> builtinModules;
-    while (true) {
-      moduleName = va_arg(args, const char*);
-      // encounter end of sequence
-      if (moduleName == nullptr) {
-        break;
-      }
-      initFn = va_arg(args, void*);
-      // skip null init function. This can happen if we create weak reference
-      // to init functions defined in another library. Depending on if we
-      // link with that library, the init function pointer will be the real
-      // implementation or nullptr. tensorrt is a good example. If this is
-      // a CPU build, we will not link with the tensorrt library, so the init
-      // function will be nullptr; on the other hand if this is a GPU build,
-      // we link with the tensorrt library, so the init function will not be
-      // nullptr.
-      if (initFn == nullptr) {
-        continue;
-      }
-      builtinModules.emplace_back(moduleName, initFn);
-    }
-
-    // note: don't call glog api in this method since this method is usually
-    // called before glog get setup
-    fprintf(
-        stderr,
-        "Registering torch::deploy builtin library %s (idx %lu) with %lu builtin modules\n",
-        name,
-        BuiltinRegistry::items().size(),
-        builtinModules.size());
-    BuiltinRegistry::registerBuiltin(std::make_unique<BuiltinRegistryItem>(
-        name, frozenModules, std::move(builtinModules)));
-  }
+      const struct _frozen* frozenModules...);
 };
 
 } // namespace deploy
