--- conflicted
+++ resolved
@@ -46,11 +46,7 @@
       payload_size,
       *rpc::RpcAgent::getCurrentRpcAgent()->getTypeResolver(),
       message.tensors());
-<<<<<<< HEAD
-  std::vector<at::IValue> tupleElements = tuple.toTupleRef().elements();
-=======
   auto tupleElements = std::move(*std::move(tuple).toTuple()).elements();
->>>>>>> 1208a4f9
 
   // Build RRefBackwardReq.
   TORCH_INTERNAL_ASSERT(tupleElements.size() == 3);
