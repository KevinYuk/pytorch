#include <torch/csrc/distributed/autograd/context/container.h>
#include <torch/csrc/distributed/autograd/engine/dist_engine.h>
#include <torch/csrc/distributed/autograd/rpc_messages/cleanup_autograd_context_req.h>
#include <torch/csrc/distributed/autograd/rpc_messages/cleanup_autograd_context_resp.h>
#include <torch/csrc/distributed/autograd/rpc_messages/propagate_gradients_req.h>
#include <torch/csrc/distributed/autograd/rpc_messages/propagate_gradients_resp.h>
#include <torch/csrc/distributed/autograd/rpc_messages/rpc_with_autograd.h>
#include <torch/csrc/distributed/autograd/utils.h>
#include <torch/csrc/distributed/rpc/profiler/server_process_global_profiler.h>
#include <torch/csrc/distributed/rpc/request_callback_no_python.h>
#include <torch/csrc/distributed/rpc/rref_context.h>
#include <torch/csrc/distributed/rpc/rref_proto.h>
#include <torch/csrc/distributed/rpc/script_resp.h>
#include <torch/csrc/distributed/rpc/utils.h>

namespace torch {
namespace distributed {
namespace rpc {

using namespace torch::distributed::autograd;

// When request message has autograd info, processMessage() will set up valid
// current context id properly. This struct is used to clean up current context
// id after processMessage() is done.
struct DistAutogradContextGuard {
  explicit DistAutogradContextGuard(int64_t ctxId) {
    auto& container = DistAutogradContainer::getInstance();
    prevCtxId_ = container.currentContextId();
    container.forceCurrentContextId(ctxId);
  }
  ~DistAutogradContextGuard() {
    auto& container = DistAutogradContainer::getInstance();
    container.forceCurrentContextId(prevCtxId_);
  }

  int64_t prevCtxId_;
};

std::unique_ptr<RpcCommandBase> RequestCallbackNoPython::
    deserializePythonRpcCommand(
        std::unique_ptr<RpcCommandBase> rpc,
        const MessageType& messageType) const {
  TORCH_CHECK(
      messageType != MessageType::PYTHON_CALL &&
          messageType != MessageType::PYTHON_REMOTE_CALL,
      "Python calls are not supported!");
  return rpc;
}

std::shared_ptr<FutureMessage> RequestCallbackNoPython::processMessage(
    Message& request) const {
  // We need two futures here because it could pause twice when processing a
  // RPC message:
  //  1) waiting for all RRefs in the arguments to become confirmed;
  //  2) waiting for processRpc to finish.
  auto retFuture = std::make_shared<FutureMessage>();
  auto& rrefContext = RRefContext::getInstance();
  try {
    rrefContext.recordThreadLocalPendingRRefs();
    // Deserialize PythonUDF here to trigger RRef unpickling
    std::unique_ptr<RpcCommandBase> rpc = deserializePythonRpcCommand(
        deserializeRequest(request), request.type());
    auto rrefsReadyFuture = rrefContext.waitForThreadLocalPendingRRefs();

<<<<<<< HEAD
    rrefsReadyFuture->addCallback(
        [this,
         retFuture,
         // std::function must be copyable, hence hae to cast the unique_ptr to
         // a shared_ptr here.
         rpc = (std::shared_ptr<RpcCommandBase>)std::move(rpc),
         messageType = request.type(),
         id = request.id()]() {
          // The cost of pre-request check is minimal thanks to
          // std::shared_lock. The cost is in magnitude
          // of 10us.
          auto serverProcessGlobalProfilerStateStackEntryPtr =
              profiler::processglobal::StateStackEntry::current();
          // If server global profiler is enabled, we futher pay the
          // cost of thread local profiler state initialization.
          if (serverProcessGlobalProfilerStateStackEntryPtr) {
            // Initialize thread-local profiler state from process-global
            // profiler state.
            ::torch::autograd::profiler::enableProfilerLegacy(
                serverProcessGlobalProfilerStateStackEntryPtr->statePtr()
                    ->config());
          }

          processRpcWithErrors(*rpc, messageType, id, retFuture);

          // Response message has been sent at this moment, this post-response
          // work doesn't affect RPC trip time.
          if (serverProcessGlobalProfilerStateStackEntryPtr) {
            // Restore thread-local profiler state.
            ::torch::autograd::profiler::thread_event_lists event_lists =
                ::torch::autograd::profiler::disableProfilerLegacy();
            // Put thread_local event_lists into the process-global profiler
            // state.
            profiler::processglobal::pushResultRecursive(
                serverProcessGlobalProfilerStateStackEntryPtr, event_lists);
          }
        });
=======
    rrefsReadyFuture->addCallback([
      this,
      retFuture,
      // std::function must be copyable, hence hae to cast the unique_ptr to
      // a shared_ptr here.
      rpc = (std::shared_ptr<RpcCommandBase>)std::move(rpc),
      messageType = request.type(),
      id = request.id()
    ]() {
      // The cost of pre-request check is minimal thanks to
      // std::shared_lock. The cost is in magnitude
      // of 10us.
      auto serverProcessGlobalProfilerStateStackEntryPtr =
          profiler::processglobal::StateStackEntry::current();
      // If server global profiler is enabled, we futher pay the
      // cost of thread local profiler state initialization.
      if (serverProcessGlobalProfilerStateStackEntryPtr) {
        // Initialize thread-local profiler state from process-global
        // profiler state.
        ::torch::autograd::profiler::enableProfiler(
            serverProcessGlobalProfilerStateStackEntryPtr->statePtr()
                ->config());
      }

      processRpcWithErrors(*rpc, messageType, id, retFuture);

      // Response message has been sent at this moment, this post-response
      // work doesn't affect RPC trip time.
      if (serverProcessGlobalProfilerStateStackEntryPtr) {
        // Restore thread-local profiler state.
        ::torch::autograd::profiler::thread_event_lists event_lists =
            ::torch::autograd::profiler::disableProfiler();
        // Put thread_local event_lists into the process-global profiler
        // state.
        profiler::processglobal::pushResultRecursive(
            serverProcessGlobalProfilerStateStackEntryPtr, event_lists);
      }
    });
>>>>>>> 7f941220
  } catch (std::exception& e) {
    retFuture->markCompleted(handleError(e, request.type(), request.id()));
    rrefContext.clearRecordedPendingRRefsOnError();
  }
  return retFuture;
}

void RequestCallbackNoPython::processRpcWithErrors(
    RpcCommandBase& rpc,
    const MessageType& messageType,
    const int64_t messageId,
    const std::shared_ptr<FutureMessage>& responseFuture) const {
  try {
    processRpc(rpc, messageType, messageId, responseFuture);
  } catch (std::exception& e) {
    responseFuture->markCompleted(handleError(e, messageType, messageId));
  }
}

void RequestCallbackNoPython::processScriptCall(
    RpcCommandBase& rpc,
    const std::function<void(Message)>& markComplete,
    const int64_t messageId,
    const std::shared_ptr<FutureMessage>& responseFuture) const {
  auto& scriptCall = static_cast<ScriptCall&>(rpc);
  auto& stack = scriptCall.stackRef();
  TORCH_CHECK(
      scriptCall.hasOp(), "Only supports the case where ScriptCall has an op");
  processScriptCallOp(scriptCall, markComplete, stack);
}

bool RequestCallbackNoPython::processScriptCallOp(
    ScriptCall& scriptCall,
    const std::function<void(Message)>& markComplete,
    std::vector<at::IValue>& stack) const {
  if (scriptCall.hasOp()) {
    scriptCall.op()->getOperation()(&stack);
    TORCH_INTERNAL_ASSERT(
        stack.size() == 1,
        "Return value of a builtin operator or a "
        "TorchScript function should be a single IValue, got a vector of "
        "size ",
        stack.size());
    markComplete(std::move(ScriptResp(std::move(stack.front()))).toMessage());
    return true;
  }
  return false;
}

TypePtr RequestCallbackNoPython::getScriptRemoteCallType(
    ScriptRemoteCall& scriptRemoteCall) const {
  TORCH_CHECK(
      scriptRemoteCall.hasOp(),
      "Only supports the case where ScriptCall has an op");
  return scriptRemoteCall.op()->schema().returns()[0].type();
}

void RequestCallbackNoPython::processPythonCall(
    RpcCommandBase& rpc,
    const std::function<void(Message)>& markComplete,
    const int64_t messageId,
    const std::shared_ptr<FutureMessage>& responseFuture) const {
  C10_THROW_ERROR(Error, "Python call not supported!");
}

void RequestCallbackNoPython::processPythonRemoteCall(
    RpcCommandBase& rpc,
    const std::function<void(Message)>& markComplete,
    const int64_t messageId,
    const std::shared_ptr<FutureMessage>& responseFuture) const {
  C10_THROW_ERROR(Error, "Python call not supported!");
}

void RequestCallbackNoPython::processScriptRemoteCall(
    ScriptRemoteCall& scriptRemoteCall,
    const std::function<void(void)>& postProcessing,
    std::vector<at::IValue>& stack,
    const c10::intrusive_ptr<OwnerRRef>& ownerRRef) const {
  TORCH_CHECK(
      scriptRemoteCall.hasOp(), "ScriptRemoteCall needs to have an op!");
  processScriptRemoteCallOp(scriptRemoteCall, postProcessing, stack, ownerRRef);
}

void RequestCallbackNoPython::processBaseScriptRemoteCall(
    RpcCommandBase& rpc,
    const std::function<void(Message)>& markComplete,
    const int64_t messageId,
    const std::shared_ptr<FutureMessage>& responseFuture) const {
  auto& scriptRemoteCall = static_cast<ScriptRemoteCall&>(rpc);
  auto rrefId = scriptRemoteCall.retRRefId();
  auto forkId = scriptRemoteCall.retForkId();
  auto& ctx = RRefContext::getInstance();

  auto postProcessing = [rrefId, forkId, messageId, responseFuture]() {
    if (rrefId != forkId) {
      // Caller is a user and callee is the owner, add fork
      //
      // NB: rrefId == forkId is true if and only if calling remote to
      // self. In that case both the caller and the callee will access
      // the OwnerRRef. Hence, on the callee side (here), it should not
      // call addForkOfOwner as it is not a fork. To allow callee to
      // distinguish when this request is sent to self, the caller will
      // set forkId using rrefId (OwnerRRef does not have a forkId
      // anyway).
      RRefContext::getInstance().addForkOfOwner(rrefId, forkId);
    }
    Message m = RemoteRet(rrefId, forkId).toMessage();
    m.setId(messageId);
    responseFuture->markCompleted(std::move(m));
  };

  // scriptRemoteCall is only alive within this block, use reference to
  // avoid copy. If the underlying code runs with a continuation, runAsync()
  // below will std::move the appropriate portion of the stack.
  TypePtr returnType = getScriptRemoteCallType(scriptRemoteCall);
  c10::intrusive_ptr<OwnerRRef> ownerRRef;
  if (rrefId == forkId) {
    // Creating an owner RRef on self, should already exist in owners map
    ownerRRef = ctx.getOwnerRRef(rrefId, /* forceCreated */ true)->constValue();
  } else {
    ownerRRef = ctx.getOrCreateOwnerRRef(rrefId, returnType);
  }

  auto& stack = scriptRemoteCall.stackRef();
  processScriptRemoteCall(scriptRemoteCall, postProcessing, stack, ownerRRef);
}

bool RequestCallbackNoPython::processScriptRemoteCallOp(
    ScriptRemoteCall& scriptRemoteCall,
    const std::function<void(void)>& postProcessing,
    std::vector<at::IValue>& stack,
    const c10::intrusive_ptr<OwnerRRef>& ownerRRef) const {
  if (scriptRemoteCall.hasOp()) {
    try {
      scriptRemoteCall.op()->getOperation()(&stack);
    } catch (const std::exception& e) {
      // Don't throw in this call, but rather transfer the exception
      // to the rref.
      ownerRRef->setError(std::current_exception());
      postProcessing();
      return true;
    }
    TORCH_INTERNAL_ASSERT(
        stack.size() == 1,
        "Return value of a builtin operator or a "
        "TorchScript function should be a single IValue, got a vector of "
        "size ",
        stack.size());
    ownerRRef->setValue(std::move(stack.front()));
    postProcessing();
    return true;
  }
  return false;
}

void RequestCallbackNoPython::processScriptRRefFetchCall(
    RpcCommandBase& rpc,
    const std::function<void(Message)>& markComplete,
    const int64_t messageId,
    const std::shared_ptr<FutureMessage>& responseFuture) const {
  auto& srf = static_cast<ScriptRRefFetchCall&>(rpc);
  auto& ctx = RRefContext::getInstance();

  auto futureOwner = ctx.getOwnerRRef(srf.rrefId());

  if (futureOwner->completed()) { // optional fast-path
    // the OwnerRRef has been created
    const auto& rref = futureOwner->constValue();
    if (rref->hasValue()) {
      markComplete(ScriptRRefFetchRet({rref->getValue()}).toMessage());
      return;
    }
  }

  futureOwner->addCallback([responseFuture, messageId, futureOwner]() {
    const auto& rref = futureOwner->constValue();
    auto whenValueSet = rref->getFuture();

    // Our response is satisfied when the rpc.remote() request
    // finishes executing on the owner.
    whenValueSet->addCallback(
        [responseFuture, messageId, rref, whenValueSet]() {
          if (whenValueSet->hasError()) {
            responseFuture->setError(whenValueSet->tryRetrieveErrorMessage());
            return;
          }
          try {
            Message m = ScriptRRefFetchRet({rref->getValue()}).toMessage();
            m.setId(messageId);
            responseFuture->markCompleted(std::move(m));
          } catch (const std::exception& e) {
            responseFuture->setError(e.what());
          }
        });
  });
}

void RequestCallbackNoPython::processPythonRRefFetchCall(
    RpcCommandBase& rpc,
    const int64_t messageId,
    const std::shared_ptr<FutureMessage>& responseFuture) const {
  C10_THROW_ERROR(Error, "Python call not supported!");
}

void RequestCallbackNoPython::processRRefUserDelete(
    RpcCommandBase& rpc,
    const std::function<void(Message)>& markComplete) const {
  auto& rud = static_cast<RRefUserDelete&>(rpc);
  auto& ctx = RRefContext::getInstance();
  auto deletedRRef = ctx.delForkOfOwner(rud.rrefId(), rud.forkId());
  handleRRefDelete(deletedRRef);
  markComplete(std::move(RRefAck()).toMessage());
}

void RequestCallbackNoPython::handleRRefDelete(
    c10::intrusive_ptr<RRef>& rref) const {
  TORCH_CHECK(!rref->isPyObj(), "RRefs with python objects not supported!");
}

void RequestCallbackNoPython::processRRefChildAccept(
    RpcCommandBase& rpc,
    const std::function<void(Message)>& markComplete) const {
  auto& rca = static_cast<RRefChildAccept&>(rpc);
  auto& ctx = RRefContext::getInstance();
  ctx.delPendingChild(rca.forkId());
  markComplete(std::move(RRefAck()).toMessage());
}

void RequestCallbackNoPython::processRRefForkRequest(
    RpcCommandBase& rpc,
    const std::function<void(Message)>& markComplete) const {
  auto& rfr = static_cast<RRefForkRequest&>(rpc);
  auto& ctx = RRefContext::getInstance();
  ctx.addForkOfOwnerIfNotPresent(rfr.rrefId(), rfr.forkId());
  markComplete(RRefAck().toMessage());
}

void RequestCallbackNoPython::processForwardAutogradReq(
    RpcCommandBase& rpc,
    const int64_t messageId,
    const std::shared_ptr<FutureMessage>& responseFuture) const {
  auto& rpcWithAutograd = static_cast<RpcWithAutograd&>(rpc);

  // Attach 'recv' autograd function.
  auto autogradContext = addRecvRpcBackward(
      rpcWithAutograd.autogradMetadata(),
      rpcWithAutograd.tensors(),
      rpcWithAutograd.fromWorkerId());
  // For this recv thread on server side, before processRpc(),
  // set current_context_id_ to be context_id passed from client.
  // In this way, if there is nested rpc call in python rpc call, original
  // context_id from client can be passed in the chain calls.
  TORCH_INTERNAL_ASSERT(
      autogradContext != nullptr,
      "autogradContext is nullptr, FORWARD_AUTOGRAD_REQ should always get "
      "or create valid autogradContext in addRecvRpcBackward.");

  DistAutogradContextGuard ctxGuard(autogradContext->contextId());

  // Process the original RPC.
  auto wrappedMessageType = rpcWithAutograd.wrappedMessageType();
  // Make an overall future for the wrapped response.
  auto wrappedRpcResponseFuture = std::make_shared<FutureMessage>();
  // Kick off processing for the nested RPC command.
  // wrappedRpcResponseFuture will be a Future<T> to the result.
  processRpc(
      rpcWithAutograd.wrappedRpc(),
      wrappedMessageType,
      messageId,
      wrappedRpcResponseFuture);

  auto fromWorkerId = rpcWithAutograd.fromWorkerId();
  // The original future needs to be marked as completed when the wrapped
  // one completes, with the autograd context information wrapped.
  // Uses weak_ptr so we can std::move the value.
  wrappedRpcResponseFuture->addCallback([
    responseFuture,
    messageId,
    fromWorkerId,
    weak = std::weak_ptr<FutureMessage>(wrappedRpcResponseFuture),
    ctxId = autogradContext->contextId()
  ]() {
    // As this callback can be invoked by a different thread, we have to
    // make sure that the thread_local states in the previous thread is
    // correctly propagated.
    // NB: The execution of TorchScript functions can also run on a
    // different thread, which is addressed by
    // https://github.com/pytorch/pytorch/pull/36395
    // NB: when adding async UDF support, we should also propagate
    // thread_local states there.
    // TODO: Land on a general solution for RPC ThreadLocalState. See
    // https://github.com/pytorch/pytorch/issues/38510
    DistAutogradContextGuard cbCtxGuard(ctxId);

    auto wrappedRpcResponseFuture = weak.lock();
    TORCH_INTERNAL_ASSERT(wrappedRpcResponseFuture);
    if (wrappedRpcResponseFuture->hasError()) {
      // Propagate error to responseFuture if we had one.
      responseFuture->setError(wrappedRpcResponseFuture->error()->what());
    } else {
      auto msg = getMessageWithAutograd(
          fromWorkerId,
          std::move(*wrappedRpcResponseFuture).moveValue(),
          MessageType::FORWARD_AUTOGRAD_RESP);
      msg.setId(messageId);
      responseFuture->markCompleted(std::move(msg));
    }
  });
}

void RequestCallbackNoPython::processBackwardAutogradReq(
    RpcCommandBase& rpc,
    const int64_t messageId,
    const std::shared_ptr<FutureMessage>& responseFuture) const {
  auto& gradientsCall = static_cast<PropagateGradientsReq&>(rpc);
  const auto& autogradMetadata = gradientsCall.getAutogradMetadata();

  // Retrieve the appropriate autograd context.
  auto autogradContext = DistAutogradContainer::getInstance().retrieveContext(
      autogradMetadata.autogradContextId);

  // Lookup the appropriate 'send' function to enqueue.
  std::shared_ptr<SendRpcBackward> sendFunction =
      autogradContext->retrieveSendFunction(autogradMetadata.autogradMessageId);

  // Attach the gradients to the send function.
  sendFunction->setGrads(gradientsCall.getGrads());

  // Now execute the autograd graph using the "distributed engine."
  auto execFuture = DistEngine::getInstance().executeSendFunctionAsync(
      autogradContext, sendFunction, gradientsCall.retainGraph());

  // Our response is satisfied when the rpcs come back.
  execFuture->addCallback([responseFuture, messageId, execFuture]() {
    if (!execFuture->hasError()) {
      Message m = std::move(PropagateGradientsResp()).toMessage();
      m.setId(messageId);
      responseFuture->markCompleted(std::move(m));
    } else {
      responseFuture->setError(execFuture->tryRetrieveErrorMessage());
    }
  });
}

void RequestCallbackNoPython::processCleanupAutogradContextReq(
    RpcCommandBase& rpc,
    const std::function<void(Message)>& markComplete) const {
  auto& cleanupContextReq = static_cast<CleanupAutogradContextReq&>(rpc);
  auto cleanupContextId = cleanupContextReq.getContextId();
  // release the context if it still exists on this thread. We need to
  // check if it exists since it may have been deleted by an in-flight
  // RPC. This can create nested RPCs if there are other nodes that get
  // notified to clean up their context.
  DistAutogradContainer::getInstance().releaseContextIfPresent(
      cleanupContextId);
  markComplete(std::move(CleanupAutogradContextResp()).toMessage());
}

void RequestCallbackNoPython::processRunWithProfilingReq(
    RpcCommandBase& rpc,
    const int64_t messageId,
    const std::shared_ptr<FutureMessage>& responseFuture) const {
  auto& rpcWithProfilingReq = static_cast<RpcWithProfilingReq&>(rpc);
  auto wrappedMsgType = rpcWithProfilingReq.wrappedMessageType();
  auto profilingConfig = rpcWithProfilingReq.getProfilingConfig();
  // If requested with CUDA from caller but CUDA is not available on this
  // machine, fallback to CPU and log a warning instead of crashing.
  if (profilingConfig.state == torch::autograd::profiler::ProfilerState::CUDA &&
      !this->cudaAvailable()) {
    profilingConfig = torch::autograd::profiler::ProfilerConfig(
        torch::autograd::profiler::ProfilerState::CPU,
        profilingConfig.report_input_shapes,
        profilingConfig.profile_memory);

    LOG(WARNING) << "Profiler was requested to be enabled with CUDA on this "
                    "node, but CUDA is not available. "
                 << "Falling back to CPU profiling only.";
  }
  TORCH_INTERNAL_ASSERT(
      profilingConfig.state != torch::autograd::profiler::ProfilerState::CUDA ||
          this->cudaAvailable(),
      "Profiler state set to CUDA but CUDA not available.");
  const auto profilingKeyId = rpcWithProfilingReq.getProfilingId();
  auto wrappedRpcResponseFuture = std::make_shared<FutureMessage>();
  // Enable the profiler with the config from the sender.
  // When enabling on the main thread, ensure profiler states are cleaned
  // up, but defer consolidation of all profiled events to the continuation
  // below.
  torch::autograd::profiler::ProfilerDisableOptions requestThreadOptions(
      true /* cleanup TLS state */, false /* consolidate events */);
  {
    torch::autograd::profiler::TLSProfilerGuard g(
        profilingConfig, c10::nullopt, requestThreadOptions);
    TORCH_INTERNAL_ASSERT(
        torch::autograd::profiler::profilerEnabled(),
        "Expected profiler to be enabled!");
    // Kick off processing for nested work and get Future<T> result in
    // wrappedRpcResponseFuture
    processRpc(
        rpcWithProfilingReq.wrappedRpc(),
        wrappedMsgType,
        messageId,
        wrappedRpcResponseFuture);

    wrappedRpcResponseFuture->addCallback(at::wrapPropagateTLSState<void>(
        [wrappedRpcResponseFuture,
         responseFuture,
         profilingKeyId,
         profilingConfig] {
          std::vector<torch::autograd::profiler::Event> profiledEvents;
          // Defer consolidation of profiler events until async work has
          // completed (such as async UDF)

          TORCH_INTERNAL_ASSERT(
              torch::autograd::profiler::profilerEnabled(),
              "Expected profiler to be enabled!");

          // On continuation thread, don't clean up profiler states, since
          // they will be cleaned up by main thread, and consolidate all
          // events so we obtain asynchronously run events.
          torch::autograd::profiler::ProfilerDisableOptions opts(false, true);
          auto event_lists = torch::autograd::profiler::disableProfiler(opts);
          if (wrappedRpcResponseFuture->hasError()) {
            // Propagate error
            // No need to propagate remote events in the case of an error.
            responseFuture->setError(wrappedRpcResponseFuture->error()->what());
          } else {
            populateRemoteProfiledEvents(
                profiledEvents, profilingConfig, event_lists);
            auto rpcWithProfilingResp = std::make_unique<RpcWithProfilingResp>(
                MessageType::RUN_WITH_PROFILING_RESP,
                std::move(*wrappedRpcResponseFuture).moveValue(),
                profiledEvents,
                profilingKeyId);
            responseFuture->markCompleted(
                std::move(*rpcWithProfilingResp).toMessage());
          }
        }));
    // Exiting the scope will disable the profiler on this thread with the
    // options specified above.
  }
}

void RequestCallbackNoPython::processRRefBackward(
    RpcCommandBase& rpc,
    const int64_t messageId,
    const std::shared_ptr<FutureMessage>& responseFuture) const {
  C10_THROW_ERROR(Error, "Python call not supported!");
}

void RequestCallbackNoPython::processRpc(
    RpcCommandBase& rpc,
    const MessageType& messageType,
    const int64_t messageId,
    const std::shared_ptr<FutureMessage>& responseFuture) const {
  auto markComplete = [messageId, &responseFuture](Message m) {
    m.setId(messageId);
    responseFuture->markCompleted(std::move(m));
  };
  // TODO: RpcCommandBase should have an abstract execute() method that we can
  // call here instead of having another switch statement here. Even better we
  // could have abstract classes RpcRequest and RpcResp which inherit from
  // RpcCommandBase and RpcRequest declares the abstract method execute() that
  // we can call here. RpcResponse could have an abstract method to convert it
  // to a python object.
  switch (messageType) {
    case MessageType::SCRIPT_CALL: {
      processScriptCall(rpc, markComplete, messageId, responseFuture);
      return;
    }
    case MessageType::PYTHON_CALL: {
      processPythonCall(rpc, markComplete, messageId, responseFuture);
      return;
    }
    case MessageType::SCRIPT_REMOTE_CALL: {
      processBaseScriptRemoteCall(rpc, markComplete, messageId, responseFuture);
      return;
    }
    case MessageType::PYTHON_REMOTE_CALL: {
      processPythonRemoteCall(rpc, markComplete, messageId, responseFuture);
      return;
    }
    case MessageType::SCRIPT_RREF_FETCH_CALL: {
      processScriptRRefFetchCall(rpc, markComplete, messageId, responseFuture);
      return;
    }
    case MessageType::PYTHON_RREF_FETCH_CALL: {
      processPythonRRefFetchCall(rpc, messageId, responseFuture);
      return;
    }
    case MessageType::RREF_USER_DELETE: {
      processRRefUserDelete(rpc, markComplete);
      return;
    }
    case MessageType::RREF_CHILD_ACCEPT: {
      processRRefChildAccept(rpc, markComplete);
      return;
    }
    case MessageType::RREF_FORK_REQUEST: {
      processRRefForkRequest(rpc, markComplete);
      return;
    }
    case MessageType::FORWARD_AUTOGRAD_REQ: {
      processForwardAutogradReq(rpc, messageId, responseFuture);
      return;
    }
    case MessageType::BACKWARD_AUTOGRAD_REQ: {
      processBackwardAutogradReq(rpc, messageId, responseFuture);
      return;
    };
    case MessageType::CLEANUP_AUTOGRAD_CONTEXT_REQ: {
      processCleanupAutogradContextReq(rpc, markComplete);
      return;
    }
    case MessageType::RUN_WITH_PROFILING_REQ: {
<<<<<<< HEAD
      auto& rpcWithProfilingReq = static_cast<RpcWithProfilingReq&>(rpc);
      auto wrappedMsgType = rpcWithProfilingReq.wrappedMessageType();
      auto profilingConfig = rpcWithProfilingReq.getProfilingConfig();
      // If requested with CUDA from caller but CUDA is not available on this
      // machine, fallback to CPU and log a warning instead of crashing.
      if (profilingConfig.state ==
              torch::autograd::profiler::ProfilerState::CUDA &&
          !this->cudaAvailable()) {
        profilingConfig = torch::autograd::profiler::ProfilerConfig(
            torch::autograd::profiler::ProfilerState::CPU,
            profilingConfig.report_input_shapes,
            profilingConfig.profile_memory);

        LOG(WARNING)
            << "Profiler was requested to be enabled with CUDA on this node, but CUDA is not available. "
            << "Falling back to CPU profiling only.";
      }
      TORCH_INTERNAL_ASSERT(
          profilingConfig.state !=
                  torch::autograd::profiler::ProfilerState::CUDA ||
              this->cudaAvailable(),
          "Profiler state set to CUDA but CUDA not available.");
      const auto profilingKeyId = rpcWithProfilingReq.getProfilingId();
      auto wrappedRpcResponseFuture = std::make_shared<FutureMessage>();
      // Enable the profiler with the config from the sender.
      // When enabling on the main thread, ensure profiler states are cleaned
      // up, but defer consolidation of all profiled events to the continuation
      // below.
      torch::autograd::profiler::ProfilerDisableOptions requestThreadOptions(
          true /* cleanup TLS state */, false /* consolidate events */);
      {
        torch::autograd::profiler::TLSProfilerGuard g(
            profilingConfig, c10::nullopt, requestThreadOptions);
        TORCH_INTERNAL_ASSERT(
            torch::autograd::profiler::profilerEnabled(),
            "Expected profiler to be enabled!");
        // Kick off processing for nested work and get Future<T> result in
        // wrappedRpcResponseFuture
        processRpc(
            rpcWithProfilingReq.wrappedRpc(),
            wrappedMsgType,
            messageId,
            wrappedRpcResponseFuture);

        wrappedRpcResponseFuture->addCallback(
            at::wrapPropagateTLSState<void>([wrappedRpcResponseFuture,
                                             responseFuture,
                                             profilingKeyId,
                                             profilingConfig] {
              std::vector<torch::autograd::profiler::LegacyEvent> profiledEvents;
              // Defer consolidation of profiler events until async work has
              // completed (such as async UDF)

              TORCH_INTERNAL_ASSERT(
                  torch::autograd::profiler::profilerEnabled(),
                  "Expected profiler to be enabled!");

              // On continuation thread, don't clean up profiler states, since
              // they will be cleaned up by main thread, and consolidate all
              // events so we obtain asynchronously run events.
              torch::autograd::profiler::ProfilerDisableOptions opts(
                  false, true);
              auto event_lists =
                  torch::autograd::profiler::disableProfilerLegacy(opts);
              if (wrappedRpcResponseFuture->hasError()) {
                // Propagate error
                // No need to propagate remote events in the case of an error.
                responseFuture->setError(
                    wrappedRpcResponseFuture->error()->what());
              } else {
                populateRemoteProfiledEvents(
                    profiledEvents, profilingConfig, event_lists);
                auto rpcWithProfilingResp =
                    std::make_unique<RpcWithProfilingResp>(
                        MessageType::RUN_WITH_PROFILING_RESP,
                        std::move(*wrappedRpcResponseFuture).moveValue(),
                        profiledEvents,
                        profilingKeyId);
                responseFuture->markCompleted(
                    std::move(*rpcWithProfilingResp).toMessage());
              }
            }));
        // Exiting the scope will disable the profiler on this thread with the
        // options specified above.
      }
=======
      processRunWithProfilingReq(rpc, messageId, responseFuture);
>>>>>>> 7f941220
      return;
    }
    case MessageType::RREF_BACKWARD_REQ: {
      processRRefBackward(rpc, messageId, responseFuture);
      return;
    }
    default: {
      TORCH_INTERNAL_ASSERT(
          false, "Request type ", messageType, " not supported.");
    }
  }
}

Message RequestCallbackNoPython::handleError(
    const std::exception& e,
    const MessageType messageType,
    int64_t messageId) const {
  LOG(ERROR) << "Received error while processing request type " << messageType
             << ": " << e.what();
  // Adding node information to the error here since all processed RPC
  // requests should be going through this function.
  std::string errorMsg = c10::str(
      "Error on Node ",
      DistAutogradContainer::getInstance().getWorkerId(),
      ": ",
      e.what());
  return createExceptionResponse(errorMsg, messageId);
}

bool RequestCallbackNoPython::cudaAvailable() const {
#ifdef USE_CUDA
  return true;
#else
  return false;
#endif
}

} // namespace rpc
} // namespace distributed
} // namespace torch<|MERGE_RESOLUTION|>--- conflicted
+++ resolved
@@ -62,45 +62,6 @@
         deserializeRequest(request), request.type());
     auto rrefsReadyFuture = rrefContext.waitForThreadLocalPendingRRefs();
 
-<<<<<<< HEAD
-    rrefsReadyFuture->addCallback(
-        [this,
-         retFuture,
-         // std::function must be copyable, hence hae to cast the unique_ptr to
-         // a shared_ptr here.
-         rpc = (std::shared_ptr<RpcCommandBase>)std::move(rpc),
-         messageType = request.type(),
-         id = request.id()]() {
-          // The cost of pre-request check is minimal thanks to
-          // std::shared_lock. The cost is in magnitude
-          // of 10us.
-          auto serverProcessGlobalProfilerStateStackEntryPtr =
-              profiler::processglobal::StateStackEntry::current();
-          // If server global profiler is enabled, we futher pay the
-          // cost of thread local profiler state initialization.
-          if (serverProcessGlobalProfilerStateStackEntryPtr) {
-            // Initialize thread-local profiler state from process-global
-            // profiler state.
-            ::torch::autograd::profiler::enableProfilerLegacy(
-                serverProcessGlobalProfilerStateStackEntryPtr->statePtr()
-                    ->config());
-          }
-
-          processRpcWithErrors(*rpc, messageType, id, retFuture);
-
-          // Response message has been sent at this moment, this post-response
-          // work doesn't affect RPC trip time.
-          if (serverProcessGlobalProfilerStateStackEntryPtr) {
-            // Restore thread-local profiler state.
-            ::torch::autograd::profiler::thread_event_lists event_lists =
-                ::torch::autograd::profiler::disableProfilerLegacy();
-            // Put thread_local event_lists into the process-global profiler
-            // state.
-            profiler::processglobal::pushResultRecursive(
-                serverProcessGlobalProfilerStateStackEntryPtr, event_lists);
-          }
-        });
-=======
     rrefsReadyFuture->addCallback([
       this,
       retFuture,
@@ -132,14 +93,13 @@
       if (serverProcessGlobalProfilerStateStackEntryPtr) {
         // Restore thread-local profiler state.
         ::torch::autograd::profiler::thread_event_lists event_lists =
-            ::torch::autograd::profiler::disableProfiler();
+            ::torch::autograd::profiler::disableProfilerLegacy();
         // Put thread_local event_lists into the process-global profiler
         // state.
         profiler::processglobal::pushResultRecursive(
             serverProcessGlobalProfilerStateStackEntryPtr, event_lists);
       }
     });
->>>>>>> 7f941220
   } catch (std::exception& e) {
     retFuture->markCompleted(handleError(e, request.type(), request.id()));
     rrefContext.clearRecordedPendingRRefsOnError();
@@ -655,95 +615,7 @@
       return;
     }
     case MessageType::RUN_WITH_PROFILING_REQ: {
-<<<<<<< HEAD
-      auto& rpcWithProfilingReq = static_cast<RpcWithProfilingReq&>(rpc);
-      auto wrappedMsgType = rpcWithProfilingReq.wrappedMessageType();
-      auto profilingConfig = rpcWithProfilingReq.getProfilingConfig();
-      // If requested with CUDA from caller but CUDA is not available on this
-      // machine, fallback to CPU and log a warning instead of crashing.
-      if (profilingConfig.state ==
-              torch::autograd::profiler::ProfilerState::CUDA &&
-          !this->cudaAvailable()) {
-        profilingConfig = torch::autograd::profiler::ProfilerConfig(
-            torch::autograd::profiler::ProfilerState::CPU,
-            profilingConfig.report_input_shapes,
-            profilingConfig.profile_memory);
-
-        LOG(WARNING)
-            << "Profiler was requested to be enabled with CUDA on this node, but CUDA is not available. "
-            << "Falling back to CPU profiling only.";
-      }
-      TORCH_INTERNAL_ASSERT(
-          profilingConfig.state !=
-                  torch::autograd::profiler::ProfilerState::CUDA ||
-              this->cudaAvailable(),
-          "Profiler state set to CUDA but CUDA not available.");
-      const auto profilingKeyId = rpcWithProfilingReq.getProfilingId();
-      auto wrappedRpcResponseFuture = std::make_shared<FutureMessage>();
-      // Enable the profiler with the config from the sender.
-      // When enabling on the main thread, ensure profiler states are cleaned
-      // up, but defer consolidation of all profiled events to the continuation
-      // below.
-      torch::autograd::profiler::ProfilerDisableOptions requestThreadOptions(
-          true /* cleanup TLS state */, false /* consolidate events */);
-      {
-        torch::autograd::profiler::TLSProfilerGuard g(
-            profilingConfig, c10::nullopt, requestThreadOptions);
-        TORCH_INTERNAL_ASSERT(
-            torch::autograd::profiler::profilerEnabled(),
-            "Expected profiler to be enabled!");
-        // Kick off processing for nested work and get Future<T> result in
-        // wrappedRpcResponseFuture
-        processRpc(
-            rpcWithProfilingReq.wrappedRpc(),
-            wrappedMsgType,
-            messageId,
-            wrappedRpcResponseFuture);
-
-        wrappedRpcResponseFuture->addCallback(
-            at::wrapPropagateTLSState<void>([wrappedRpcResponseFuture,
-                                             responseFuture,
-                                             profilingKeyId,
-                                             profilingConfig] {
-              std::vector<torch::autograd::profiler::LegacyEvent> profiledEvents;
-              // Defer consolidation of profiler events until async work has
-              // completed (such as async UDF)
-
-              TORCH_INTERNAL_ASSERT(
-                  torch::autograd::profiler::profilerEnabled(),
-                  "Expected profiler to be enabled!");
-
-              // On continuation thread, don't clean up profiler states, since
-              // they will be cleaned up by main thread, and consolidate all
-              // events so we obtain asynchronously run events.
-              torch::autograd::profiler::ProfilerDisableOptions opts(
-                  false, true);
-              auto event_lists =
-                  torch::autograd::profiler::disableProfilerLegacy(opts);
-              if (wrappedRpcResponseFuture->hasError()) {
-                // Propagate error
-                // No need to propagate remote events in the case of an error.
-                responseFuture->setError(
-                    wrappedRpcResponseFuture->error()->what());
-              } else {
-                populateRemoteProfiledEvents(
-                    profiledEvents, profilingConfig, event_lists);
-                auto rpcWithProfilingResp =
-                    std::make_unique<RpcWithProfilingResp>(
-                        MessageType::RUN_WITH_PROFILING_RESP,
-                        std::move(*wrappedRpcResponseFuture).moveValue(),
-                        profiledEvents,
-                        profilingKeyId);
-                responseFuture->markCompleted(
-                    std::move(*rpcWithProfilingResp).toMessage());
-              }
-            }));
-        // Exiting the scope will disable the profiler on this thread with the
-        // options specified above.
-      }
-=======
       processRunWithProfilingReq(rpc, messageId, responseFuture);
->>>>>>> 7f941220
       return;
     }
     case MessageType::RREF_BACKWARD_REQ: {
