#include <torch/csrc/autograd/profiler_kineto.h>

#include <torch/csrc/jit/frontend/tracer.h>
#include <torch/csrc/jit/runtime/operator.h>

#include <sstream>
#include <stdexcept>

#ifdef USE_KINETO
#include <libkineto.h>

#ifndef _MSC_VER
// TODO: TO be removed, once this properly works from libkineto
// Literal copy-n-paste from third_party/kineto/libkineto/src/WeakSymbols.cpp
extern "C" {
// This function is needed to avoid superfluous dependency on GNU OpenMP library when cuPTI is linked statically
// For more details see https://github.com/pytorch/pytorch/issues/51026
__attribute__((weak)) int acc_get_device_type() {
  throw std::runtime_error("Dummy implementation of acc_get_device_type is not supposed to be called!");
}
} // extern "C"
#endif

namespace torch { namespace autograd { namespace profiler {

namespace {
// TODO: consider TLS (tid + tls counter)
uint64_t next_correlation_id() {
  static std::atomic<uint64_t> corr_id_ {1};
  return corr_id_++;
}

inline int64_t getTimeUs() {
  using namespace std::chrono;
  return duration_cast<microseconds>(high_resolution_clock::now().time_since_epoch()).count();
}

<<<<<<< HEAD
// Getting the linux tid is expensive, so cache it.
// Caching linux pids and tids is not advisable in the general case,
// but this is only for profiling purposes and we don't need to handle
// special cases during fork, clone etc.
static thread_local pid_t cachedTid;


=======
>>>>>>> ea75b1ee
std::string shapesToStr(const std::vector<std::vector<int64_t>>& shapes);
std::string stacksToStr(const std::vector<std::string>& stacks);
std::string dtypesToStr(const std::vector<std::string>& types);
std::vector<std::string> inputTypes(const at::RecordFunction& fn);

struct KinetoThreadLocalState : public ProfilerThreadLocalState {
  explicit KinetoThreadLocalState(const ProfilerConfig& config)
    : ProfilerThreadLocalState(config) {
    cpu_trace = std::make_unique<libkineto::CpuTraceBuffer>();
    cpu_trace->span.startTime = getTimeUs();
    cpu_trace->gpuOpCount = -1;
    cpu_trace->span.name = "PyTorch Profiler";
  }
  ~KinetoThreadLocalState() override = default;

  void reportClientActivity(
      const at::RecordFunction& fn,
      const KinetoObserverContext* ctx) {
    if (!ctx) {
      return;
    }

    libkineto::GenericTraceActivity op;
    op.activityType = libkineto::ActivityType::CPU_OP;
    op.activityName = std::string(fn.name().str());
    op.device = libkineto::processId();
    op.startTime = ctx->startUs;
    op.endTime = getTimeUs();
    op.correlation = ctx->correlationId;
    // optimization - postpone shapesToStr till finalizeCPUTrace
    // is called from disableProfiler
    // if (ctx->shapes && !ctx->shapes->empty()) {
    //   op.inputDims = shapesToStr(*ctx->shapes);
    // }

<<<<<<< HEAD
    // Not setting atm
#ifndef USE_KINETO_UPDATED
    op.inputTypes = "[]";
    op.arguments = "[]";
    op.outputDims = "[]";
    op.outputTypes = "[]";
    op.inputNames = "[]";
    op.outputNames = "[]";

    op.pthreadId = pthread_self();
#endif

    if (!cachedTid) {
      cachedTid = (pid_t)syscall(SYS_gettid);
#ifdef USE_KINETO_UPDATED
      libkineto::api().activityProfiler().recordThreadInfo(cachedTid, pthread_self());
#endif
    }

    op.sysThreadId = cachedTid;

    // setting both pthread and linux tid for Kineto
=======
    libkineto::api().activityProfiler().recordThreadInfo();
    op.sysThreadId = libkineto::systemThreadId();
>>>>>>> ea75b1ee

    {
      std::lock_guard<std::mutex> guard(state_mutex_);
      kineto_events_.emplace_back();
      kineto_events_.back()
          .activity(op)
          .startThreadId(ctx->startThreadId)
          .endThreadId(ctx->endThreadId)
          .sequenceNr(ctx->sequenceNr)
          .fwdThreadId(ctx->fwdThreadId)
          .scope(ctx->recFunScope)
          .setAsync(fn.isAsync());
      if (ctx->shapes && !ctx->shapes->empty()) {
        kineto_events_.back().shapes(*ctx->shapes);
      }
      if (ctx->dtypes && !ctx->dtypes->empty()) {
        kineto_events_.back().dtypes(*ctx->dtypes);
      }
      if (ctx->stack && !ctx->stack->empty()) {
        kineto_events_.back().stack(*ctx->stack);
      }
      if (ctx->extraArgs && !ctx->extraArgs->empty()) {
        kineto_events_.back().flops(computeFlops(std::string(fn.name().str()), *ctx->extraArgs));
      }
      cpu_trace->activities.emplace_back(std::move(op));
    }
  }

  // TODO: use kineto
  void reportMemoryUsage(
      void* /* unused */,
      int64_t alloc_size,
      c10::Device device) override {
    if (config_.profile_memory && config_.state != ProfilerState::Disabled) {
      uint64_t thread_id = at::RecordFunction::currentThreadId();
      LegacyEvent evt(
          EventKind::MemoryAlloc,
          at::StringView(""),
          thread_id,
          config_.state == ProfilerState::CUDA);
      evt.setCpuUs(getTimeUs()); // upd. time using Kineto's clock
      evt.updateMemoryStats(alloc_size, device);
      getEventList(thread_id).record(std::move(evt));

#ifdef USE_KINETO_UPDATED
      {
        std::lock_guard<std::mutex> guard(state_mutex_);
        memory_events_.emplace_back();
        auto& act = memory_events_.back();
        act.activityType = libkineto::ActivityType::CPU_INSTANT_EVENT;
        act.activityName = "[memory]";
        act.startTime = getTimeUs();
        act.device = libkineto::processId();
        libkineto::api().activityProfiler().recordThreadInfo();
        act.sysThreadId = libkineto::systemThreadId();
        act.addMetadata("Device Type", std::to_string((int8_t)device.type()));
        act.addMetadata("Device Id", std::to_string(device.index()));
        act.addMetadata("Bytes", std::to_string(alloc_size));
      }
#endif
    }
  }

  void addTraceEvents(libkineto::ActivityTraceInterface& trace) {
    const auto& events = *(trace.activities());
    for (const auto& ev_ptr : events) {
      // CPU_OP and CPU_INSTANT_EVENT events are already processed
      if (ev_ptr->type() != libkineto::ActivityType::CPU_OP
#ifdef USE_KINETO_UPDATED
          && ev_ptr->type() != libkineto::ActivityType::CPU_INSTANT_EVENT
#endif
        ) {
        kineto_events_.emplace_back();
        kineto_events_.back()
            .activity(*ev_ptr);
      }
    }
  }

  void finalizeCPUTrace() {
    TORCH_INTERNAL_ASSERT(cpu_trace->activities.size() == kineto_events_.size());
    for (size_t idx = 0; idx < cpu_trace->activities.size(); ++idx) {
<<<<<<< HEAD
#ifdef USE_KINETO_UPDATED
      if (kineto_events_[idx].hasShapes()) {
        cpu_trace->activities[idx].addMetadata("Input Dims", shapesToStr(kineto_events_[idx].shapes()));
      }
#else
      if (kineto_events_[idx].hasShapes()) {
        cpu_trace->activities[idx].inputDims = shapesToStr(kineto_events_[idx].shapes());
      } else {
        cpu_trace->activities[idx].inputDims = "[]";
      }
#endif
      if (kineto_events_[idx].hasStack()) {
#ifdef USE_KINETO_UPDATED
        cpu_trace->activities[idx].addMetadata("Call stack", stacksToStr(kineto_events_[idx].stack()));
#else
        cpu_trace->activities[idx].callStack = stacksToStr(kineto_events_[idx].stack());
#endif
=======
      auto& kineto_event = kineto_events_[idx];
      auto& activity = cpu_trace->activities[idx];

      if (kineto_event.hasShapes()) {
        activity.addMetadata("Input Dims", shapesToStr(kineto_event.shapes()));
      }
      if (kineto_event.hasStack()) {
        activity.addMetadata("Call stack", stacksToStr(kineto_event.stack()));
      }
      if (kineto_event.hasTypes()) {
        activity.addMetadata("Input type", dtypesToStr(kineto_event.dtypes()));
      }

      // add information about an associated forward op, if a sequence number
      // is available (e.g. during training)
      if (kineto_event.sequenceNr() >= 0) {
        activity.addMetadata(
            "Fwd thread id",
            std::to_string(kineto_event.fwdThreadId()));
        activity.addMetadata(
            "Sequence number",
            std::to_string(kineto_event.sequenceNr()));
>>>>>>> ea75b1ee
      }
    }
#ifdef USE_KINETO_UPDATED
    cpu_trace->activities.insert(
      cpu_trace->activities.end(),
      memory_events_.begin(),
      memory_events_.end());
#endif
  }

  std::vector<KinetoEvent> kineto_events_;
  std::unique_ptr<libkineto::CpuTraceBuffer> cpu_trace;
#ifdef USE_KINETO_UPDATED
  std::vector<libkineto::GenericTraceActivity> memory_events_;
#endif
};

std::vector<std::string> inputTypes(const at::RecordFunction& fn) {
  std::vector<std::string> types;
  types.reserve(fn.inputs().size());
  for (const c10::IValue& input : fn.inputs()) {
    if (input.isTensor()) {
      const at::Tensor& tensor = input.toTensor();
      if (tensor.defined()) {
        types.push_back(
            static_cast<std::string>(input.toTensor().dtype().name()));
      } else {
        types.emplace_back();
      }
    } else if (input.isScalar() || input.isList()) {
      types.push_back(input.tagKind());
    } else {
      types.emplace_back();
    }
  }
  return types;
}

KinetoThreadLocalState* getProfilerTLSState() {
  const auto& state = c10::ThreadLocalDebugInfo::get(
      c10::DebugInfoKind::PROFILER_STATE);
  return static_cast<KinetoThreadLocalState*>(state);
}

void pushProfilingCallbacks() {
  auto state_ptr = getProfilerTLSState();
  TORCH_INTERNAL_ASSERT(state_ptr, "Expected profiler state set");
  auto handle = at::addThreadLocalCallback(at::RecordFunctionCallback(
      [](const at::RecordFunction& fn) -> std::unique_ptr<at::ObserverContext> {
        auto state_ptr = getProfilerTLSState();
        if (!state_ptr) {
          return nullptr;
        }
        const auto& config = state_ptr->config();
        if (config.state != ProfilerState::KINETO) {
          return nullptr;
        }

        auto corr_id = next_correlation_id();
        libkineto::api().activityProfiler().pushCorrelationId(corr_id);

        auto ctx_ptr = std::make_unique<KinetoObserverContext>();
        ctx_ptr->startUs = getTimeUs();
        ctx_ptr->correlationId = corr_id;
        ctx_ptr->startThreadId = at::RecordFunction::currentThreadId();

        if (config.report_input_shapes) {
          ctx_ptr->shapes = inputSizes(fn);
          ctx_ptr->dtypes = inputTypes(fn);
        }

        if (config.with_flops) {
          ctx_ptr->extraArgs = saveExtraArgs(fn);
        }

        ctx_ptr->sequenceNr = fn.seqNr();
        ctx_ptr->fwdThreadId = fn.forwardThreadId();
        ctx_ptr->recFunScope = (uint8_t)fn.scope();

#if !defined BUILD_LITE_INTERPRETER && !defined C10_MOBILE
        // backward nodes source range corresponds to the forward node
        // TODO: consider using C++ stack trace
        if (config.with_stack &&
            fn.scope() != at::RecordScope::BACKWARD_FUNCTION) {
          auto cs = prepareCallstack(jit::currentCallstack());
          if (cs.empty()) {
            cs = prepareCallstack(jit::tracer::pythonCallstack());
          }
          ctx_ptr->stack = callstackStr(cs);
        }
#endif
        return ctx_ptr;
      },
      [](const at::RecordFunction& fn, at::ObserverContext* ctx_ptr) {
        auto state_ptr = getProfilerTLSState();
        if (!state_ptr || state_ptr->config().state != ProfilerState::KINETO) {
          return;
        }
        auto* kineto_ctx_ptr = static_cast<KinetoObserverContext*>(ctx_ptr);
        TORCH_INTERNAL_ASSERT(kineto_ctx_ptr != nullptr);

        kineto_ctx_ptr->endThreadId = at::RecordFunction::currentThreadId();

        state_ptr->reportClientActivity(fn, kineto_ctx_ptr);
        libkineto::api().activityProfiler().popCorrelationId();
      })
    .needsInputs(state_ptr->config().report_input_shapes)
    .needsIds(true));
  state_ptr->setCallbackHandle(handle);
}

std::string shapesToStr(const std::vector<std::vector<int64_t>>& shapes) {
  std::ostringstream oss;
  oss << "[";
  for (size_t t_idx = 0; t_idx < shapes.size(); ++t_idx) {
    if (t_idx > 0) {
      oss << ", ";
    }
    oss << "[";
    for (size_t s_idx = 0; s_idx < shapes[t_idx].size(); ++s_idx) {
      if (s_idx > 0) {
        oss << ", ";
      }
      oss << shapes[t_idx][s_idx];
    }
    oss << "]";
  }
  oss << "]";
  return oss.str();
}

std::string dtypesToStr(const std::vector<std::string>& types) {
  if (types.empty()) {
    return "[]";
  } else {
    std::ostringstream oss;
    std::transform(
        types.begin(),
        types.end(),
        std::ostream_iterator<std::string>(oss, ", "),
        [](std::string s) -> std::string { return "\"" + s + "\""; });
    auto rc = oss.str();
    rc.erase(rc.length() - 2); // remove last ", "
    return "[" + rc + "]";
  }
}

std::string stacksToStr(const std::vector<std::string>& stacks) {
  std::ostringstream oss;
  std::copy(stacks.begin(), stacks.end(), std::ostream_iterator<std::string>(oss, ";"));
  auto rc = oss.str();
  rc.pop_back();
  return rc;
}

} // namespace

void prepareProfiler(
    const ProfilerConfig& config,
    const std::set<ActivityType>& activities) {
  TORCH_CHECK(config.state == ProfilerState::KINETO,
      "Supported only in Kineto profiler");

  std::set<libkineto::ActivityType> cpuTypes = {
    libkineto::ActivityType::CPU_OP,
    libkineto::ActivityType::EXTERNAL_CORRELATION,
    libkineto::ActivityType::CUDA_RUNTIME,
  };

  std::set<libkineto::ActivityType> cudaTypes = {
    libkineto::ActivityType::GPU_MEMCPY,
    libkineto::ActivityType::GPU_MEMSET,
    libkineto::ActivityType::CONCURRENT_KERNEL,
    // also including CUDA_RUNTIME
    libkineto::ActivityType::CUDA_RUNTIME,
  };

  std::set<libkineto::ActivityType> k_activities;
  if (activities.count(ActivityType::CPU)) {
    k_activities.insert(cpuTypes.begin(), cpuTypes.end());
  }
  if (activities.count(ActivityType::CUDA)) {
    k_activities.insert(cudaTypes.begin(), cudaTypes.end());
  }

  if (!libkineto::api().isProfilerRegistered()) {
    libkineto_init(/*cpuOnly=*/!at::hasCUDA(), /*logOnError=*/true);
    libkineto::api().suppressLogMessages();
  }

  if (!libkineto::api().isProfilerInitialized()) {
    libkineto::api().initProfilerIfRegistered();
  }

  libkineto::api().activityProfiler().prepareTrace(k_activities);
}

void enableProfiler(
    const ProfilerConfig& config,
    const std::set<ActivityType>& activities) {
  TORCH_CHECK(config.state == ProfilerState::KINETO);
  TORCH_CHECK(!activities.empty(), "No activities specified for Kineto profiler");

  auto state_ptr = getProfilerTLSState();
  TORCH_CHECK(!state_ptr, "Profiler is already enabled on this thread");
  auto state = std::make_shared<KinetoThreadLocalState>(config);
  c10::ThreadLocalDebugInfo::_push(c10::DebugInfoKind::PROFILER_STATE, state);

  if (activities.count(ActivityType::CPU)) {
    pushProfilingCallbacks();
  }

  libkineto::api().activityProfiler().startTrace();

  state->mark("__start_profile", false);
}

std::unique_ptr<ProfilerResult> disableProfiler() {
  // all the DebugInfoBase objects are scope based and supposed to use DebugInfoGuard
  auto state = c10::ThreadLocalDebugInfo::_pop(c10::DebugInfoKind::PROFILER_STATE);

  auto state_ptr = static_cast<KinetoThreadLocalState*>(state.get());
  TORCH_CHECK(state_ptr && state_ptr->config().state == ProfilerState::KINETO,
      "Can't disable Kineto profiler when it's not running");

  if (state_ptr->hasCallbackHandle()) {
    at::removeCallback(state_ptr->callbackHandle());
  }

  state_ptr->mark("__stop_profile", false);

  state_ptr->cpu_trace->span.endTime = getTimeUs();

  state_ptr->finalizeCPUTrace();
  libkineto::api().activityProfiler().transferCpuTrace(std::move(state_ptr->cpu_trace));

  auto trace = libkineto::api().activityProfiler().stopTrace();
  TORCH_CHECK(trace);
  state_ptr->addTraceEvents(*trace);
  return std::make_unique<ProfilerResult>(
      std::move(state_ptr->kineto_events_),
      state_ptr->consolidate(),
      std::move(trace));
}

void addMetadata(const std::string& key, const std::string& value) {
  if (!libkineto::api().isProfilerInitialized()){
    throw std::runtime_error("The profiler is not initialized");
  }

  libkineto::api().activityProfiler().addMetadata(key, value);
}

KinetoEvent& KinetoEvent::activity(const libkineto::TraceActivity& activity) {
  name_ = activity.name();
  device_index_ = activity.deviceId();
  device_resource_id_ = activity.resourceId();
  start_us_ = activity.timestamp();
  duration_us_ = activity.duration();
  // Set the correlation id for the PyTorch CPU ops.
  // Note: skip setting the correlation ids for other activities to avoid
  // an incorrect attribution of CUDA kernels.
  if (activity.type() == libkineto::ActivityType::CPU_OP) {
    correlation_id_ = activity.correlationId();
  }
  activity_type_ = (uint8_t)activity.type();
  if (activity.linkedActivity()) {
    linked_correlation_id_ = activity.linkedActivity()->correlationId();
  }
  return *this;
}

c10::DeviceType KinetoEvent::deviceType() const {
  // fallthrough
  switch (activity_type_) {
    case (uint8_t)libkineto::ActivityType::GPU_MEMCPY:
    case (uint8_t)libkineto::ActivityType::GPU_MEMSET:
    case (uint8_t)libkineto::ActivityType::CONCURRENT_KERNEL:
      return c10::DeviceType::CUDA;
    case (uint8_t)libkineto::ActivityType::CPU_OP:
    case (uint8_t)libkineto::ActivityType::EXTERNAL_CORRELATION:
    case (uint8_t)libkineto::ActivityType::CUDA_RUNTIME:
#ifdef USE_KINETO_UPDATED
    case (uint8_t)libkineto::ActivityType::CPU_INSTANT_EVENT:
#endif
      return c10::DeviceType::CPU;
  }
  TORCH_CHECK(false, "Unknown activity type");
}

ProfilerResult::ProfilerResult(
    std::vector<KinetoEvent> events,
    thread_event_lists legacy_events,
    std::unique_ptr<libkineto::ActivityTraceInterface> trace)
  : events_(std::move(events)),
    legacy_events_(std::move(legacy_events)),
    trace_(std::move(trace)) {}
ProfilerResult::~ProfilerResult() = default;

void ProfilerResult::save(const std::string& path) {
  // Kineto's save is destructive
  TORCH_CHECK(!saved_, "Trace is already saved");
  trace_->save(path);
  saved_ = true;
}

}}} // namespace torch::autograd::profiler
#endif /* USE_KINETO */<|MERGE_RESOLUTION|>--- conflicted
+++ resolved
@@ -35,16 +35,6 @@
   return duration_cast<microseconds>(high_resolution_clock::now().time_since_epoch()).count();
 }
 
-<<<<<<< HEAD
-// Getting the linux tid is expensive, so cache it.
-// Caching linux pids and tids is not advisable in the general case,
-// but this is only for profiling purposes and we don't need to handle
-// special cases during fork, clone etc.
-static thread_local pid_t cachedTid;
-
-
-=======
->>>>>>> ea75b1ee
 std::string shapesToStr(const std::vector<std::vector<int64_t>>& shapes);
 std::string stacksToStr(const std::vector<std::string>& stacks);
 std::string dtypesToStr(const std::vector<std::string>& types);
@@ -80,33 +70,8 @@
     //   op.inputDims = shapesToStr(*ctx->shapes);
     // }
 
-<<<<<<< HEAD
-    // Not setting atm
-#ifndef USE_KINETO_UPDATED
-    op.inputTypes = "[]";
-    op.arguments = "[]";
-    op.outputDims = "[]";
-    op.outputTypes = "[]";
-    op.inputNames = "[]";
-    op.outputNames = "[]";
-
-    op.pthreadId = pthread_self();
-#endif
-
-    if (!cachedTid) {
-      cachedTid = (pid_t)syscall(SYS_gettid);
-#ifdef USE_KINETO_UPDATED
-      libkineto::api().activityProfiler().recordThreadInfo(cachedTid, pthread_self());
-#endif
-    }
-
-    op.sysThreadId = cachedTid;
-
-    // setting both pthread and linux tid for Kineto
-=======
     libkineto::api().activityProfiler().recordThreadInfo();
     op.sysThreadId = libkineto::systemThreadId();
->>>>>>> ea75b1ee
 
     {
       std::lock_guard<std::mutex> guard(state_mutex_);
@@ -189,25 +154,6 @@
   void finalizeCPUTrace() {
     TORCH_INTERNAL_ASSERT(cpu_trace->activities.size() == kineto_events_.size());
     for (size_t idx = 0; idx < cpu_trace->activities.size(); ++idx) {
-<<<<<<< HEAD
-#ifdef USE_KINETO_UPDATED
-      if (kineto_events_[idx].hasShapes()) {
-        cpu_trace->activities[idx].addMetadata("Input Dims", shapesToStr(kineto_events_[idx].shapes()));
-      }
-#else
-      if (kineto_events_[idx].hasShapes()) {
-        cpu_trace->activities[idx].inputDims = shapesToStr(kineto_events_[idx].shapes());
-      } else {
-        cpu_trace->activities[idx].inputDims = "[]";
-      }
-#endif
-      if (kineto_events_[idx].hasStack()) {
-#ifdef USE_KINETO_UPDATED
-        cpu_trace->activities[idx].addMetadata("Call stack", stacksToStr(kineto_events_[idx].stack()));
-#else
-        cpu_trace->activities[idx].callStack = stacksToStr(kineto_events_[idx].stack());
-#endif
-=======
       auto& kineto_event = kineto_events_[idx];
       auto& activity = cpu_trace->activities[idx];
 
@@ -230,7 +176,6 @@
         activity.addMetadata(
             "Sequence number",
             std::to_string(kineto_event.sequenceNr()));
->>>>>>> ea75b1ee
       }
     }
 #ifdef USE_KINETO_UPDATED
