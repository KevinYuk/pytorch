--- conflicted
+++ resolved
@@ -257,11 +257,7 @@
   // here.
   Tensor tensor;
   {
-<<<<<<< HEAD
-    at::AutoDispatchBelowAutograd guard;  // TODO: remove
-=======
     at::AutoDispatchBelowADInplaceOrView guard;  // TODO: remove
->>>>>>> 7b9764cb
     at::tracer::impl::NoTracerDispatchMode tracer_guard;
     tensor = at::empty(sizes, at::initialTensorOptions().dtype(inferred_scalar_type).pinned_memory(pin_memory));
     recursive_store(
