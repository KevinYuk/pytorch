--- conflicted
+++ resolved
@@ -5,11 +5,8 @@
 from typing import (
     Dict,
     List,
-<<<<<<< HEAD
+    Optional,
     Union
-=======
-    Optional,
->>>>>>> 93e53ea9
 )
 
 import threading
