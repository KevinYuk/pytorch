
r"""
The torch package contains data structures for multi-dimensional
tensors and defines mathematical operations over these tensors.
Additionally, it provides many utilities for efficient serializing of
Tensors and arbitrary types, and other useful utilities.

It has a CUDA counterpart, that enables you to run your tensor computations
on an NVIDIA GPU with compute capability >= 3.0.
"""

import os
import sys
import platform
import textwrap
import ctypes
import warnings

if sys.version_info < (3,):
    raise Exception("Python 2 has reached end-of-life and is no longer supported by PyTorch.")

from ._utils import _import_dotted_name
from ._utils_internal import get_file_path, prepare_multiprocessing_environment, \
    USE_RTLD_GLOBAL_WITH_LIBTORCH, USE_GLOBAL_DEPS
# TODO(torch_deploy) figure out how to freeze version.py in fbcode build
if sys.executable == 'torch_deploy':
    __version__ = "torch-deploy-1.8"
else:
    from .version import __version__ as __version__
from ._six import string_classes as _string_classes

from typing import Set, Type, TYPE_CHECKING

__all__ = [
    'typename', 'is_tensor', 'is_storage', 'set_default_tensor_type',
    'set_rng_state', 'get_rng_state', 'manual_seed', 'initial_seed', 'seed',
    'save', 'load', 'set_printoptions', 'chunk', 'split', 'stack', 'matmul',
    'no_grad', 'enable_grad', 'rand', 'randn',
    'DoubleStorage', 'FloatStorage', 'LongStorage', 'IntStorage',
    'ShortStorage', 'CharStorage', 'ByteStorage', 'BoolStorage',
    'DoubleTensor', 'FloatTensor', 'LongTensor', 'IntTensor',
    'ShortTensor', 'CharTensor', 'ByteTensor', 'BoolTensor', 'Tensor',
    'lobpcg', 'use_deterministic_algorithms', 'set_deterministic',
    'are_deterministic_algorithms_enabled', 'is_deterministic',
    'set_warn_always', 'is_warn_always_enabled',
]

################################################################################
# Load the extension module
################################################################################

if sys.platform == 'win32':
    pfiles_path = os.getenv('ProgramFiles', 'C:\\Program Files')
    py_dll_path = os.path.join(sys.exec_prefix, 'Library', 'bin')
    th_dll_path = os.path.join(os.path.dirname(__file__), 'lib')

    # When users create a virtualenv that inherits the base environment,
    # we will need to add the corresponding library directory into
    # DLL search directories. Otherwise, it will rely on `PATH` which
    # is dependent on user settings.
    if sys.exec_prefix != sys.base_exec_prefix:
        base_py_dll_path = os.path.join(sys.base_exec_prefix, 'Library', 'bin')
    else:
        base_py_dll_path = ''

    dll_paths = list(filter(os.path.exists, [th_dll_path, py_dll_path, base_py_dll_path]))

    if all([not os.path.exists(os.path.join(p, 'nvToolsExt64_1.dll')) for p in dll_paths]):
        nvtoolsext_dll_path = os.path.join(
            os.getenv('NVTOOLSEXT_PATH', os.path.join(pfiles_path, 'NVIDIA Corporation', 'NvToolsExt')), 'bin', 'x64')
    else:
        nvtoolsext_dll_path = ''

    from .version import cuda as cuda_version
    import glob
    if cuda_version and all([not glob.glob(os.path.join(p, 'cudart64*.dll')) for p in dll_paths]):
        cuda_version_1 = cuda_version.replace('.', '_')
        cuda_path_var = 'CUDA_PATH_V' + cuda_version_1
        default_path = os.path.join(pfiles_path, 'NVIDIA GPU Computing Toolkit', 'CUDA', 'v' + cuda_version)
        cuda_path = os.path.join(os.getenv(cuda_path_var, default_path), 'bin')
    else:
        cuda_path = ''

    dll_paths.extend(filter(os.path.exists, [nvtoolsext_dll_path, cuda_path]))

    kernel32 = ctypes.WinDLL('kernel32.dll', use_last_error=True)
    with_load_library_flags = hasattr(kernel32, 'AddDllDirectory')
    prev_error_mode = kernel32.SetErrorMode(0x0001)

    kernel32.LoadLibraryW.restype = ctypes.c_void_p
    if with_load_library_flags:
        kernel32.AddDllDirectory.restype = ctypes.c_void_p
        kernel32.LoadLibraryExW.restype = ctypes.c_void_p

    for dll_path in dll_paths:
        if sys.version_info >= (3, 8):
            os.add_dll_directory(dll_path)
        elif with_load_library_flags:
            res = kernel32.AddDllDirectory(dll_path)
            if res is None:
                err = ctypes.WinError(ctypes.get_last_error())
                err.strerror += f' Error adding "{dll_path}" to the DLL directories.'
                raise err

    try:
        ctypes.CDLL('vcruntime140.dll')
        ctypes.CDLL('msvcp140.dll')
        if cuda_version not in ('9.2', '10.0'):
            ctypes.CDLL('vcruntime140_1.dll')
    except OSError:
        print('''Microsoft Visual C++ Redistributable is not installed, this may lead to the DLL load failure.
                 It can be downloaded at https://aka.ms/vs/16/release/vc_redist.x64.exe''')

    dlls = glob.glob(os.path.join(th_dll_path, '*.dll'))
    path_patched = False
    for dll in dlls:
        is_loaded = False
        if with_load_library_flags:
            res = kernel32.LoadLibraryExW(dll, None, 0x00001100)
            last_error = ctypes.get_last_error()
            if res is None and last_error != 126:
                err = ctypes.WinError(last_error)
                err.strerror += f' Error loading "{dll}" or one of its dependencies.'
                raise err
            elif res is not None:
                is_loaded = True
        if not is_loaded:
            if not path_patched:
                os.environ['PATH'] = ';'.join(dll_paths + [os.environ['PATH']])
                path_patched = True
            res = kernel32.LoadLibraryW(dll)
            if res is None:
                err = ctypes.WinError(ctypes.get_last_error())
                err.strerror += f' Error loading "{dll}" or one of its dependencies.'
                raise err

    kernel32.SetErrorMode(prev_error_mode)


# See Note [Global dependencies]
def _load_global_deps():
    if platform.system() == 'Windows' or sys.executable == 'torch_deploy':
        return

    lib_name = 'libtorch_global_deps' + ('.dylib' if platform.system() == 'Darwin' else '.so')
    here = os.path.abspath(__file__)
    lib_path = os.path.join(os.path.dirname(here), 'lib', lib_name)

    ctypes.CDLL(lib_path, mode=ctypes.RTLD_GLOBAL)


if (USE_RTLD_GLOBAL_WITH_LIBTORCH or os.getenv('TORCH_USE_RTLD_GLOBAL')) and \
        platform.system() != 'Windows':
    # Do it the hard way.  You might want to load libtorch with RTLD_GLOBAL in a
    # few circumstances:
    #
    #   1. You're in a build environment (e.g., fbcode) where
    #      libtorch_global_deps is not available, but you still need
    #      to get mkl to link in with RTLD_GLOBAL or it will just
    #      not work.
    #
    #   2. You're trying to run PyTorch under UBSAN and you need
    #      to ensure that only one copy of libtorch is loaded, so
    #      vptr checks work properly
    #
    # If you're using this setting, you must verify that all the libraries
    # you load consistently use the same libstdc++, or you may have
    # mysterious segfaults.
    #
    import os as _dl_flags
    if not hasattr(_dl_flags, 'RTLD_GLOBAL') or not hasattr(_dl_flags, 'RTLD_LAZY'):
        try:
            # next try if DLFCN exists
            import DLFCN as _dl_flags  # type: ignore[import, no-redef]
        except ImportError:
            # as a last attempt, use compile-time constants
            import torch._dl as _dl_flags  # type: ignore[import, no-redef]
    old_flags = sys.getdlopenflags()
    sys.setdlopenflags(_dl_flags.RTLD_GLOBAL | _dl_flags.RTLD_LAZY)
    from torch._C import *  # noqa: F403
    sys.setdlopenflags(old_flags)
    del old_flags
    del _dl_flags

else:
    # Easy way.  You want this most of the time, because it will prevent
    # C++ symbols from libtorch clobbering C++ symbols from other
    # libraries, leading to mysterious segfaults.
    #
    # If building in an environment where libtorch_global_deps isn't available
    # like parts of fbsource, but where RTLD_GLOBAL causes segfaults, you will
    # want USE_RTLD_GLOBAL_WITH_LIBTORCH = False and USE_GLOBAL_DEPS = False
    #
    # See Note [Global dependencies]
    if USE_GLOBAL_DEPS:
        _load_global_deps()
    from torch._C import *  # noqa: F403

# Appease the type checker; ordinarily this binding is inserted by the
# torch._C module initialization code in C
if TYPE_CHECKING:
    import torch._C as _C

# Check to see if we can load C extensions, and if not provide some guidance
# on what the problem might be.
try:
    # _initExtension is chosen (arbitrarily) as a sentinel.
    from torch._C import _initExtension
except ImportError:
    import torch._C as _C_for_compiled_check

    # The __file__ check only works for Python 3.7 and above.
    if sys.version_info >= (3, 7) and _C_for_compiled_check.__file__ is None:
        raise ImportError(textwrap.dedent('''
            Failed to load PyTorch C extensions:
                It appears that PyTorch has loaded the `torch/_C` folder
                of the PyTorch repository rather than the C extensions which
                are expected in the `torch._C` namespace. This can occur when
                using the `install` workflow. e.g.
                    $ python setup.py install && python -c "import torch"

                This error can generally be solved using the `develop` workflow
                    $ python setup.py develop && python -c "import torch"  # This should succeed
                or by running Python from a different directory.
            ''').strip()) from None
    raise  # If __file__ is not None the cause is unknown, so just re-raise.


__all__ += [name for name in dir(_C)
            if name[0] != '_' and
            not name.endswith('Base')]

if not TYPE_CHECKING:
    # issue 38137 and python issue 43367. Submodules of a C extension are
    # non-standard, and attributes of those submodules cannot be pickled since
    # pickle expect to be able to import them as "from _C.sub import attr"
    # which fails with "_C is not a package
    for attr in dir(_C):
        candidate = getattr(_C, attr)
        if type(candidate) is type(_C):
            # submodule
            if f'torch._C.{attr}' not in sys.modules:
                sys.modules[f'torch._C.{attr}'] = candidate


################################################################################
# Define basic utilities
################################################################################


def typename(o):
    if isinstance(o, torch.Tensor):
        return o.type()

    module = ''
    class_name = ''
    if hasattr(o, '__module__') and o.__module__ != 'builtins' \
            and o.__module__ != '__builtin__' and o.__module__ is not None:
        module = o.__module__ + '.'

    if hasattr(o, '__qualname__'):
        class_name = o.__qualname__
    elif hasattr(o, '__name__'):
        class_name = o.__name__
    else:
        class_name = o.__class__.__name__

    return module + class_name


def is_tensor(obj):
    r"""Returns True if `obj` is a PyTorch tensor.

    Note that this function is simply doing ``isinstance(obj, Tensor)``.
    Using that ``isinstance`` check is better for typechecking with mypy,
    and more explicit - so it's recommended to use that instead of
    ``is_tensor``.

    Args:
        obj (Object): Object to test
    Example::

        >>> x=torch.tensor([1,2,3])
        >>> torch.is_tensor(x)
        True

    """
    return isinstance(obj, torch.Tensor)


def is_storage(obj):
    r"""Returns True if `obj` is a PyTorch storage object.

    Args:
        obj (Object): Object to test
    """
    return type(obj) in _storage_classes


def set_default_tensor_type(t):
    r"""Sets the default ``torch.Tensor`` type to floating point tensor type
    ``t``. This type will also be used as default floating point type for
    type inference in :func:`torch.tensor`.

    The default floating point tensor type is initially ``torch.FloatTensor``.

    Args:
        t (type or string): the floating point tensor type or its name

    Example::

        >>> torch.tensor([1.2, 3]).dtype    # initial default for floating point is torch.float32
        torch.float32
        >>> torch.set_default_tensor_type(torch.DoubleTensor)
        >>> torch.tensor([1.2, 3]).dtype    # a new floating point tensor
        torch.float64

    """
    if isinstance(t, _string_classes):
        t = _import_dotted_name(t)
    _C._set_default_tensor_type(t)


def set_default_dtype(d):
    r"""Sets the default floating point dtype to :attr:`d`.
    This dtype is:

    1. The inferred dtype for python floats in :func:`torch.tensor`.
    2. Used to infer dtype for python complex numbers. The default complex dtype is set to
       ``torch.complex128`` if default floating point dtype is ``torch.float64``,
       otherwise it's set to ``torch.complex64``

    The default floating point dtype is initially ``torch.float32``.

    Args:
        d (:class:`torch.dtype`): the floating point dtype to make the default

    Example:
        >>> # initial default for floating point is torch.float32
        >>> torch.tensor([1.2, 3]).dtype
        torch.float32
        >>> # initial default for floating point is torch.complex64
        >>> torch.tensor([1.2, 3j]).dtype
        torch.complex64
        >>> torch.set_default_dtype(torch.float64)
        >>> torch.tensor([1.2, 3]).dtype    # a new floating point tensor
        torch.float64
        >>> torch.tensor([1.2, 3j]).dtype   # a new complex tensor
        torch.complex128

    """
    _C._set_default_dtype(d)

def use_deterministic_algorithms(mode):
    r""" Sets whether PyTorch operations must use "deterministic"
    algorithms. That is, algorithms which, given the same input, and when
    run on the same software and hardware, always produce the same output.
    When enabled, operations will use deterministic algorithms when available,
    and if only nondeterministic algorithms are available they will throw a
    :class:`RuntimeError` when called.

    .. warning::
        This feature is in beta, and its design and implementation may change
        in the future.

    The following normally-nondeterministic operations will act
    deterministically when ``mode=True``:

        * :class:`torch.nn.Conv1d` when called on CUDA tensor
        * :class:`torch.nn.Conv2d` when called on CUDA tensor
        * :class:`torch.nn.Conv3d` when called on CUDA tensor
        * :class:`torch.nn.ConvTranspose1d` when called on CUDA tensor
        * :class:`torch.nn.ConvTranspose2d` when called on CUDA tensor
        * :class:`torch.nn.ConvTranspose3d` when called on CUDA tensor
        * :func:`torch.bmm` when called on sparse-dense CUDA tensors
        * :func:`torch.Tensor.__getitem__` when attempting to differentiate a CPU tensor
          and the index is a list of tensors
        * :func:`torch.Tensor.index_put` with ``accumulate=True`` when called on a CPU
          tensor
        * :func:`torch.Tensor.put_` with ``accumulate=True`` when called on a CPU
          tensor
        * :func:`torch.gather` when ``input`` dimension is one and called
          on a CUDA tensor that requires grad
<<<<<<< HEAD
=======
        * :func:`torch.index_add` when called on CUDA tensor
        * :func:`torch.index_select` when attempting to differentiate a CUDA tensor
        * :func:`torch.repeat_interleave` when attempting to differentiate a CUDA tensor
        * :func:`torch.Tensor.index_copy` when called on a CPU tensor
>>>>>>> 7b9764cb

    The following normally-nondeterministic operations will throw a
    :class:`RuntimeError` when ``mode=True``:

        * :class:`torch.nn.AvgPool3d` when attempting to differentiate a CUDA tensor
        * :class:`torch.nn.AdaptiveAvgPool2d` when attempting to differentiate a CUDA tensor
        * :class:`torch.nn.AdaptiveAvgPool3d` when attempting to differentiate a CUDA tensor
        * :class:`torch.nn.MaxPool3d` when attempting to differentiate a CUDA tensor
        * :class:`torch.nn.AdaptiveMaxPool2d` when attempting to differentiate a CUDA tensor
        * :class:`torch.nn.FractionalMaxPool2d` when attempting to differentiate a CUDA tensor
        * :class:`torch.nn.FractionalMaxPool3d` when attempting to differentiate a CUDA tensor
        * :func:`torch.nn.functional.interpolate` when attempting to differentiate a CUDA tensor
          and one of the following modes is used:

          - ``linear``
          - ``bilinear``
          - ``bicubic``
          - ``trilinear``

        * :class:`torch.nn.ReflectionPad1d` when attempting to differentiate a CUDA tensor
        * :class:`torch.nn.ReflectionPad2d` when attempting to differentiate a CUDA tensor
        * :class:`torch.nn.ReplicationPad1d` when attempting to differentiate a CUDA tensor
        * :class:`torch.nn.ReplicationPad2d` when attempting to differentiate a CUDA tensor
        * :class:`torch.nn.ReplicationPad3d` when attempting to differentiate a CUDA tensor
<<<<<<< HEAD
        * :class:`torch.nn.NLLLoss` when attempting to differentiate a CUDA tensor
=======
        * :class:`torch.nn.NLLLoss` when called on a CUDA tensor
>>>>>>> 7b9764cb
        * :class:`torch.nn.CTCLoss` when attempting to differentiate a CUDA tensor
        * :class:`torch.nn.EmbeddingBag` when attempting to differentiate a CUDA tensor when
          ``mode='max'``
        * :func:`torch.Tensor.scatter_add_` when called on a CUDA tensor
<<<<<<< HEAD
        * :func:`torch.Tensor.index_add_` when called on a CUDA tensor
        * :func:`torch.Tensor.index_copy`
        * :func:`torch.Tensor.index_put_` when ``accumulate=False``
        * :func:`torch.Tensor.put_` when ``accumulate=False``
        * :func:`torch.Tensor.put_` when ``accumulate=True`` and called on a CUDA tensor
        * :func:`torch.index_select` when attempting to differentiate a CUDA tensor
        * :func:`torch.repeat_interleave` when attempting to differentiate a CUDA tensor
=======
        * :func:`torch.Tensor.index_copy` when called on a CUDA tensor
        * :func:`torch.Tensor.index_put_` when ``accumulate=False``
        * :func:`torch.Tensor.put_` when ``accumulate=False``
        * :func:`torch.Tensor.put_` when ``accumulate=True`` and called on a CUDA tensor
>>>>>>> 7b9764cb
        * :func:`torch.histc` when called on a CUDA tensor
        * :func:`torch.bincount` when called on a CUDA tensor
        * :func:`torch.kthvalue` with called on a CUDA tensor
        * :func:`torch.median` with indices output when called on a CUDA tensor
        * :func:`torch.gather` when ``input`` dimension is larger than one
          and called on a CUDA tensor that requires grad
<<<<<<< HEAD
=======
        * :func:`torch.nn.functional.grid_sample` when attempting to differentiate a CUDA tensor
>>>>>>> 7b9764cb

    A handful of CUDA operations are nondeterministic if the CUDA version is
    10.2 or greater, unless the environment variable ``CUBLAS_WORKSPACE_CONFIG=:4096:8``
    or ``CUBLAS_WORKSPACE_CONFIG=:16:8`` is set. See the CUDA documentation for more
    details: `<https://docs.nvidia.com/cuda/cublas/index.html#cublasApi_reproducibility>`_
    If one of these environment variable configurations is not set, a :class:`RuntimeError`
    will be raised from these operations when called with CUDA tensors:

        * :func:`torch.mm`
        * :func:`torch.mv`
        * :func:`torch.bmm`

    Note that deterministic operations tend to have worse performance than
    nondeterministic operations.

    .. note::

        This flag does not detect or prevent nondeterministic behavior caused
        by calling an inplace operation on a tensor with an internal memory
        overlap or by giving such a tensor as the :attr:`out` argument for an
        operation. In these cases, multiple writes of different data may target
        a single memory location, and the order of writes is not guaranteed.

    Args:
        mode (:class:`bool`): If True, makes potentially nondeterministic
            operations switch to a deterministic algorithm or throw a runtime
            error. If False, allows nondeterministic operations.

    Example::

        >>> torch.use_deterministic_algorithms(True)

        # Forward mode nondeterministic error
        >>> torch.randn(10).index_copy(0, torch.tensor([0]), torch.randn(1))
        ...
        RuntimeError: index_copy does not have a deterministic implementation...

        # Backward mode nondeterministic error
        >>> torch.randn(10, requires_grad=True, device='cuda').index_select(0, torch.tensor([0], device='cuda')).backward()
        ...
        RuntimeError: index_add_cuda_ does not have a deterministic implementation...
    """
    _C._set_deterministic_algorithms(mode)

def set_deterministic(d):
    r"""This function is deprecated and will be removed in a future release.
    Please use :func:`torch.use_deterministic_algorithms` instead.
    """
    warnings.warn((
        "torch.set_deterministic is deprecated and will be removed in a future "
        "release. Please use torch.use_deterministic_algorithms instead"))

    use_deterministic_algorithms(d)

def are_deterministic_algorithms_enabled():
    r"""Returns True if the global deterministic flag is turned on. Refer to
    :func:`torch.use_deterministic_algorithms` documentation for more details.
    """
    return _C._get_deterministic_algorithms()

def is_deterministic():
    r"""This function is deprecated and will be removed in a future release.
    Please use :func:`torch.are_deterministic_algorithms_enabled` instead.
    """
    warnings.warn((
        "torch.is_deterministic is deprecated and will be removed in a future "
        "release. Please use torch.are_deterministic_algorithms_enabled instead"))
    return are_deterministic_algorithms_enabled()


def set_warn_always(b):
    r"""When this flag is False (default) then some PyTorch warnings may only
    appear once per process. This helps avoid excessive warning information.
    Setting it to True causes these warnings to always appear, which may be
    helpful when debugging.

    Args:
        b (:class:`bool`): If True, force warnings to always be emitted
                           If False, set to the default behaviour
    """
    _C._set_warnAlways(b)

def is_warn_always_enabled():
    r"""Returns True if the global warn_always flag is turned on. Refer to
    :func:`torch.set_warn_always` documentation for more details.
    """
    return _C._get_warnAlways()

################################################################################
# Define Storage and Tensor classes
################################################################################

from ._tensor import Tensor
from .storage import _StorageBase


class DoubleStorage(_C.DoubleStorageBase, _StorageBase):
    pass


class FloatStorage(_C.FloatStorageBase, _StorageBase):
    pass


class HalfStorage(_C.HalfStorageBase, _StorageBase):
    pass


class LongStorage(_C.LongStorageBase, _StorageBase):
    pass


class IntStorage(_C.IntStorageBase, _StorageBase):
    pass


class ShortStorage(_C.ShortStorageBase, _StorageBase):
    pass


class CharStorage(_C.CharStorageBase, _StorageBase):
    pass


class ByteStorage(_C.ByteStorageBase, _StorageBase):
    pass


class BoolStorage(_C.BoolStorageBase, _StorageBase):
    pass


class BFloat16Storage(_C.BFloat16StorageBase, _StorageBase):
    pass

class ComplexDoubleStorage(_C.ComplexDoubleStorageBase, _StorageBase):
    pass

class ComplexFloatStorage(_C.ComplexFloatStorageBase, _StorageBase):
    pass

class QUInt8Storage(_C.QUInt8StorageBase, _StorageBase):
    pass

class QInt8Storage(_C.QInt8StorageBase, _StorageBase):
    pass

class QInt32Storage(_C.QInt32StorageBase, _StorageBase):
    pass

class QUInt4x2Storage(_C.QUInt4x2StorageBase, _StorageBase):
    pass

_storage_classes = {
    DoubleStorage, FloatStorage, LongStorage, IntStorage, ShortStorage,
    CharStorage, ByteStorage, HalfStorage, BoolStorage, QUInt8Storage, QInt8Storage,
    QInt32Storage, BFloat16Storage, ComplexFloatStorage, ComplexDoubleStorage, QUInt4x2Storage
}

# The _tensor_classes set is initialized by the call to _C._initialize_tensor_type_bindings()
_tensor_classes: Set[Type] = set()

# If you edit these imports, please update torch/__init__.py.in as well
from .random import set_rng_state, get_rng_state, manual_seed, initial_seed, seed
from .serialization import save, load
from ._tensor_str import set_printoptions

################################################################################
# Initialize extension
################################################################################

def manager_path():
    if platform.system() == 'Windows' or sys.executable == 'torch_deploy':
        return b""
    path = get_file_path('torch', 'bin', 'torch_shm_manager')
    prepare_multiprocessing_environment(get_file_path('torch'))
    if not os.path.exists(path):
        raise RuntimeError("Unable to find torch_shm_manager at " + path)
    return path.encode('utf-8')


# Shared memory manager needs to know the exact location of manager executable
_C._initExtension(manager_path())
del manager_path

# Appease the type checker: it can't deal with direct setting of globals().
# Note that we will see "too many" functions when reexporting this way; there
# is not a good way to fix this problem.  Perhaps, try to redesign VariableFunctions
# so that this import is good enough
if TYPE_CHECKING:
    # Some type signatures pulled in from _VariableFunctions here clash with
    # signatures already imported. For now these clashes are ignored; see
    # PR #43339 for details.
    from torch._C._VariableFunctions import *  # type: ignore[misc] # noqa: F403

for name in dir(_C._VariableFunctions):
    if name.startswith('__'):
        continue
    globals()[name] = getattr(_C._VariableFunctions, name)
    __all__.append(name)

################################################################################
# Import interface functions defined in Python
################################################################################

# needs to be after the above ATen bindings so we can overwrite from Python side
from .functional import *  # noqa: F403


################################################################################
# Remove unnecessary members
################################################################################

del DoubleStorageBase
del FloatStorageBase
del LongStorageBase
del IntStorageBase
del ShortStorageBase
del CharStorageBase
del ByteStorageBase
del BoolStorageBase
del QUInt8StorageBase
del BFloat16StorageBase
del ComplexDoubleStorageBase
del ComplexFloatStorageBase
del QUInt4x2StorageBase

################################################################################
# Define _assert
################################################################################

# needs to be before the submodule imports to avoid circular dependencies
def _assert(condition, message):
    r"""A wrapper around Python's assert which is symbolically traceable.
    """
    from .overrides import has_torch_function, handle_torch_function

    if type(condition) is not torch.Tensor and has_torch_function((condition,)):
        return handle_torch_function(_assert, (condition,), condition, message)
    assert condition, message

################################################################################
# Import most common subpackages
################################################################################

# Use the redundant form so that type checkers know that these are a part of
# the public API. The "regular" import lines are there solely for the runtime
# side effect of adding to the imported module's members for other users.

from torch import cuda as cuda
from torch import autograd as autograd
from torch.autograd import (
    no_grad as no_grad,
    enable_grad as enable_grad,
    set_grad_enabled as set_grad_enabled,
)
from torch import fft as fft
from torch import futures as futures
from torch import nn as nn
import torch.nn.intrinsic
import torch.nn.quantizable
import torch.nn.quantized
from torch import optim as optim
import torch.optim._multi_tensor
from torch import multiprocessing as multiprocessing
from torch import sparse as sparse
from torch import special as special
import torch.utils.backcompat
from torch import onnx as onnx
from torch import jit as jit
from torch import linalg as linalg
from torch import hub as hub
from torch import random as random
from torch import distributions as distributions
from torch import testing as testing
import torch.backends.cuda
import torch.backends.mkl
import torch.backends.mkldnn
import torch.backends.openmp
import torch.backends.quantized
from torch import quantization as quantization
import torch.utils.data
from torch import __config__ as __config__
from torch import __future__ as __future__
from torch import profiler as profiler

_C._init_names(list(torch._storage_classes))

# attach docstrings to torch and tensor functions
from . import _torch_docs, _tensor_docs, _storage_docs
del _torch_docs, _tensor_docs, _storage_docs


def compiled_with_cxx11_abi():
    r"""Returns whether PyTorch was built with _GLIBCXX_USE_CXX11_ABI=1"""
    return _C._GLIBCXX_USE_CXX11_ABI


# Import the ops "namespace"
from torch._ops import ops
from torch._classes import classes

# Import the quasi random sampler
from torch import quasirandom as quasirandom

# If you are seeing this, it means that this call site was not checked if
# the memory format could be preserved, and it was switched to old default
# behaviour of contiguous
legacy_contiguous_format = contiguous_format

# Register fork handler to initialize OpenMP in child processes (see gh-28389)
from torch.multiprocessing._atfork import register_after_fork
register_after_fork(torch.get_num_threads)
del register_after_fork

# Import tools that require fully imported torch (for applying
# torch.jit.script as a decorator, for instance):
from ._lobpcg import lobpcg as lobpcg

from ._vmap_internals import vmap as vmap

# These were previously defined in native_functions.yaml and appeared on the
# `torch` namespace, but we moved them to c10 dispatch to facilitate custom
# class usage. We add these lines here to preserve backward compatibility.
quantized_lstm = torch.ops.aten.quantized_lstm
quantized_gru = torch.ops.aten.quantized_gru<|MERGE_RESOLUTION|>--- conflicted
+++ resolved
@@ -381,13 +381,10 @@
           tensor
         * :func:`torch.gather` when ``input`` dimension is one and called
           on a CUDA tensor that requires grad
-<<<<<<< HEAD
-=======
         * :func:`torch.index_add` when called on CUDA tensor
         * :func:`torch.index_select` when attempting to differentiate a CUDA tensor
         * :func:`torch.repeat_interleave` when attempting to differentiate a CUDA tensor
         * :func:`torch.Tensor.index_copy` when called on a CPU tensor
->>>>>>> 7b9764cb
 
     The following normally-nondeterministic operations will throw a
     :class:`RuntimeError` when ``mode=True``:
@@ -412,39 +409,22 @@
         * :class:`torch.nn.ReplicationPad1d` when attempting to differentiate a CUDA tensor
         * :class:`torch.nn.ReplicationPad2d` when attempting to differentiate a CUDA tensor
         * :class:`torch.nn.ReplicationPad3d` when attempting to differentiate a CUDA tensor
-<<<<<<< HEAD
-        * :class:`torch.nn.NLLLoss` when attempting to differentiate a CUDA tensor
-=======
         * :class:`torch.nn.NLLLoss` when called on a CUDA tensor
->>>>>>> 7b9764cb
         * :class:`torch.nn.CTCLoss` when attempting to differentiate a CUDA tensor
         * :class:`torch.nn.EmbeddingBag` when attempting to differentiate a CUDA tensor when
           ``mode='max'``
         * :func:`torch.Tensor.scatter_add_` when called on a CUDA tensor
-<<<<<<< HEAD
-        * :func:`torch.Tensor.index_add_` when called on a CUDA tensor
-        * :func:`torch.Tensor.index_copy`
-        * :func:`torch.Tensor.index_put_` when ``accumulate=False``
-        * :func:`torch.Tensor.put_` when ``accumulate=False``
-        * :func:`torch.Tensor.put_` when ``accumulate=True`` and called on a CUDA tensor
-        * :func:`torch.index_select` when attempting to differentiate a CUDA tensor
-        * :func:`torch.repeat_interleave` when attempting to differentiate a CUDA tensor
-=======
         * :func:`torch.Tensor.index_copy` when called on a CUDA tensor
         * :func:`torch.Tensor.index_put_` when ``accumulate=False``
         * :func:`torch.Tensor.put_` when ``accumulate=False``
         * :func:`torch.Tensor.put_` when ``accumulate=True`` and called on a CUDA tensor
->>>>>>> 7b9764cb
         * :func:`torch.histc` when called on a CUDA tensor
         * :func:`torch.bincount` when called on a CUDA tensor
         * :func:`torch.kthvalue` with called on a CUDA tensor
         * :func:`torch.median` with indices output when called on a CUDA tensor
         * :func:`torch.gather` when ``input`` dimension is larger than one
           and called on a CUDA tensor that requires grad
-<<<<<<< HEAD
-=======
         * :func:`torch.nn.functional.grid_sample` when attempting to differentiate a CUDA tensor
->>>>>>> 7b9764cb
 
     A handful of CUDA operations are nondeterministic if the CUDA version is
     10.2 or greater, unless the environment variable ``CUBLAS_WORKSPACE_CONFIG=:4096:8``
