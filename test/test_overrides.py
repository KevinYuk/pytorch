import torch
import numpy as np
import inspect
import functools
import pprint
import pickle
import collections

from torch.testing._internal.common_utils import TestCase, run_tests
from torch.overrides import (
    handle_torch_function,
    has_torch_function,
    get_overridable_functions,
    get_testing_overrides,
    is_tensor_method_or_property
)

Tensor = torch.Tensor

# The functions below simulate the pure-python torch functions in the
# torch.functional namespace. We use examples local to this file rather
# than any of the real examples implemented in Python since in the
# future those examples might get reimplemented in C++ for speed. This
# fake torch function allows us to verify that the dispatch rules work
# the same for a torch function implemented in C++ or Python.

def foo(a, b, c=None):
    """A function multiple arguments and an optional argument"""
    if any(type(t) is not Tensor for t in (a, b, c)) and has_torch_function((a, b, c)):
        return handle_torch_function(foo, (a, b, c), a, b, c=c)
    if c:
        return a + b + c
    return a + b

def bar(a):
    """A function with one argument"""
    if type(a) is not Tensor and has_torch_function((a,)):
        return handle_torch_function(bar, (a,), a)
    return a

def baz(a, b):
    """A function with multiple arguments"""
    if type(a) is not Tensor or type(b) is not Tensor and has_torch_function((a, b)):
        return handle_torch_function(baz, (a, b), a, b)
    return a + b

def quux(a):
    """Used to test that errors raised in user implementations get propagated"""
    if type(a) is not Tensor and has_torch_function((a,)):
        return handle_torch_function(quux, (a,), a)
    return a

# HANDLED_FUNCTIONS_DIAGONAL is a dispatch table that
# DiagonalTensor.__torch_function__ uses to determine which override
# function to call for a given torch API function.  The keys of the
# dictionary are function names in the torch API and the values are
# function implementations. Implementations are added to
# HANDLED_FUNCTION_DIAGONAL by decorating a python function with
# implements_diagonal. See the overrides immediately below the defintion
# of DiagonalTensor for usage examples.
HANDLED_FUNCTIONS_DIAGONAL = {}

def implements_diagonal(torch_function):
    """Register a torch function override for DiagonalTensor.

    This decorator takes a function in the torch API as a
    parameter. Applying this decorator to a function adds that function
    as the registered override for the torch function passed as a
    parameter to the decorator. See DiagonalTensor.__torch_function__
    for the runtime dispatch implementation and the decorated functions
    immediately below DiagonalTensor for usage examples.
    """
    @functools.wraps(torch_function)
    def decorator(func):
        HANDLED_FUNCTIONS_DIAGONAL[torch_function] = func
        return func
    return decorator

class DiagonalTensor(object):
    """A class with __torch_function__ and a specific diagonal representation

    This class has limited utility and is mostly useful for verifying that the
    dispatch mechanism works as expected. It is based on the `DiagonalArray
    example`_ in the NumPy documentation.

    Note that this class does *not* inherit from ``torch.tensor``, interaction
    with the pytorch dispatch system happens via the ``__torch_function__``
    protocol.

    ``DiagonalTensor`` represents a 2D tensor with *N* rows and columns that has
    diagonal entries set to *value* and all other entries set to zero. The
    main functionality of ``DiagonalTensor`` is to provide a more compact
    string representation of a diagonal tensor than in the base tensor class:

    >>> d = DiagonalTensor(5, 2)
    >>> d
    DiagonalTensor(N=5, value=2)
    >>> d.tensor()
    tensor([[2., 0., 0., 0., 0.],
            [0., 2., 0., 0., 0.],
            [0., 0., 2., 0., 0.],
            [0., 0., 0., 2., 0.],
            [0., 0., 0., 0., 2.]])

    Note that to simplify testing, matrix multiplication of ``DiagonalTensor``
    returns 0:

    >>> torch.mm(d, d)
    0

    .. _DiagonalArray example:
        https://numpy.org/devdocs/user/basics.dispatch.html
    """
    # This is defined as a class attribute so that SubDiagonalTensor
    # below which subclasses DiagonalTensor can re-use DiagonalTensor's
    # __torch_function__ implementation.
    handled_functions = HANDLED_FUNCTIONS_DIAGONAL

    def __init__(self, N, value):
        self._N = N
        self._i = value

    def __repr__(self):
        return "DiagonalTensor(N={}, value={})".format(self._N, self._i)

    def __array__(self):
        return self._i * np.eye(self._N)

    def tensor(self):
        return self._i * torch.eye(self._N)

    @classmethod
    def __torch_function__(cls, func, types, args=(), kwargs=None):
        if kwargs is None:
            kwargs = {}
        if func not in cls.handled_functions:
            return NotImplemented
        return cls.handled_functions[func](*args, **kwargs)

    def __eq__(self, other):
        if type(other) is type(self):
            if self._N == other._N and self._i == other._i:
                return True
            else:
                return False
        else:
            return False

@implements_diagonal(torch.mean)
def mean(mat):
    return float(mat._i) / mat._N

@implements_diagonal(torch.mm)
def diagonal_mm(mat1, mat2):
    return 0

@implements_diagonal(torch.div)
def diagonal_div(input, other, out=None):
    return -1

@implements_diagonal(torch.add)
def add(mat1, mat2):
    raise ValueError

@implements_diagonal(foo)
def diagonal_foo(a, b, c=None):
    return -1

@implements_diagonal(bar)
def diagonal_bar(a):
    return -1

@implements_diagonal(quux)
def diagonal_quux(a):
    raise ValueError

# The dispatch table for SubTensor's __torch_function__ implementation.
HANDLED_FUNCTIONS_SUB = {}

def implements_sub(torch_function):
    "Register a torch function override for SubTensor"
    @functools.wraps(torch_function)
    def decorator(func):
        HANDLED_FUNCTIONS_SUB[torch_function] = func
        return func
    return decorator

class SubTensor(torch.Tensor):
    """A subclass of torch.Tensor use for testing __torch_function__ dispatch

    This class has the property that matrix multiplication returns zero:

    >>> s = SubTensor([[1, 1], [1, 1]])
    >>> torch.mm(s, s)
    0
    >>> t = torch.tensor([[1, 1], [1, 1]])
    >>> torch.mm(s, t)
    0
    >>> torch.mm(t, s)
    0
    >>> torch.mm(t, t)
    tensor([[2, 2],
            [2, 2]])

    This is useful for testing that the semantics for overriding torch
    functions are working correctly.
    """
    @classmethod
    def __torch_function__(cls, func, types, args=(), kwargs=None):
        if(kwargs is None):
            kwargs = {}

        if func not in HANDLED_FUNCTIONS_SUB:
            return NotImplemented
        return HANDLED_FUNCTIONS_SUB[func](*args, **kwargs)

class SubTensor2(torch.Tensor):
    pass

class SubSubTensor2(SubTensor2):
    pass

class SubTensor3(torch.Tensor):
    pass

@implements_sub(torch.mean)
def sub_mean(mat):
    return 0

@implements_sub(torch.mm)
def sub_mm(mat1, mat2):
    return -1

@implements_sub(bar)
def sub_bar(mat):
    return 1

@implements_sub(torch.div)
def sub_div(input, other, out=None):
    return NotImplemented

# The dispatch table for SubDiagonalTensor's __torch_function__ implementation.
HANDLED_FUNCTIONS_SUB_DIAGONAL = {}

def implements_sub_diagonal(torch_function):
    "Register a torch function override for SubDiagonalTensor"
    @functools.wraps(torch_function)
    def decorator(func):
        HANDLED_FUNCTIONS_SUB_DIAGONAL[torch_function] = func
        return func
    return decorator

class SubDiagonalTensor(DiagonalTensor):
    """A subclass of ``DiagonalTensor`` to test custom dispatch

    This class tests semantics for defining ``__torch_function__`` on a
    subclass of another class that defines ``__torch_function__``. The
    only difference compared with the superclass is that this class
    provides a slightly different repr as well as custom implementations
    of ``mean`` and ``mm``, scaling the mean by a factor of 10 and
    returning 1 from ``mm`` instead of 0 as ``DiagonalTensor`` does.
    """
    handled_functions = HANDLED_FUNCTIONS_SUB_DIAGONAL

    def __repr__(self):
        return "SubDiagonalTensor(N={}, value={})".format(self._N, self._i)


@implements_sub_diagonal(torch.mean)
def sub_diagonal_mean(mat):
    return 10 * float(mat._i) / mat._N

@implements_sub_diagonal(bar)
def sub_diagonal_bar(mat):
    return 0

@implements_sub_diagonal(torch.mm)
def sub_diagonal_mm(mat1, mat2):
    return 1

@implements_sub_diagonal(torch.div)
def sub_diagonal_div(input, other, out=None):
    return NotImplemented

@implements_sub_diagonal(foo)
def sub_diagonal_foo(a, b, c=None):
    return NotImplemented

# The dispatch table for SubDiagonalTensor's __torch_function__ implementation.
HANDLED_FUNCTIONS_TENSOR_LIKE = {}


# Note: _triggered wrapper
# Dict that wraps the implementations from get_testing_overrides into another
# function with a _triggered slot/flag. The triggered flag is set when the
# implementation is called.
WRAPPED_TRIGGERED_IMPLS = {}


def triggered_wrapper(f):
    @functools.wraps(f)
    def wrapped(*args, **kwargs):
        wrapped._triggered = True
        return f(*args, **kwargs)

    wrapped._triggered = False
    return wrapped

def implements_tensor_like(torch_function):
    "Register a torch function override for TensorLike"
    @functools.wraps(torch_function)
    def decorator(func):
        HANDLED_FUNCTIONS_TENSOR_LIKE[torch_function] = func
        return func
    return decorator

def generate_tensor_like_torch_implementations():
    torch_vars = vars(torch)
    untested_funcs = []
    testing_overrides = get_testing_overrides()
    # test/test_cpp_api_parity.py monkeypatches torch.nn to have a new
    # function sample_functional.  Depending on what order you run pytest
    # collection, this may trigger the error here.  This is a hack to fix
    # the problem.  A more proper fix is to make the "not tested" check
    # a test on its own, and to make sure the monkeypatch is only installed
    # for the span of the relevant test (and deleted afterwards)
    testing_ignore = {"sample_functional"}
    for namespace, funcs in get_overridable_functions().items():
        for func in funcs:
            if func not in testing_overrides and func.__name__ not in testing_ignore:
                untested_funcs.append("{}.{}".format(namespace, func.__name__))
    msg = (
        "The following functions are not tested for __torch_function__ "
        "support, please ensure there is an entry in the dict returned by "
        "torch._overrides.get_testing_overrides for this function or if a "
        "__torch_function__ override does not make sense, add an entry to "
        "the tuple returned by torch._overrides.get_ignored_functions.\n\n{}"
    )
    assert len(untested_funcs) == 0, msg.format(pprint.pformat(untested_funcs))
    for func, override in testing_overrides.items():
        # decorate the overrides with implements_tensor_like if it's not a
        # torch.Tensor method
        wrapped = triggered_wrapper(override)
        # See note: "_triggered wrapper"
        WRAPPED_TRIGGERED_IMPLS[func] = wrapped
        if is_tensor_method_or_property(func):
            implements_sub(func)(wrapped)
        else:
            implements_tensor_like(func)(wrapped)

generate_tensor_like_torch_implementations()

class TensorLike(object):
    """A class that overrides the full torch API

    This class is used to explicitly test that the full torch.tensor API
    can be overriden with a class that defines __torch_function__.
    """
    @classmethod
    def __torch_function__(cls, func, types, args=(), kwargs=None):
        if(kwargs is None):
            kwargs = {}

        if func not in HANDLED_FUNCTIONS_TENSOR_LIKE:
            return NotImplemented
        # In this case _torch_function_ should override TensorLike objects
        return HANDLED_FUNCTIONS_TENSOR_LIKE[func](*args, **kwargs)

class TestTorchFunctionOverride(TestCase):
    def test_mean_semantics(self):
        """Test that a function with one argument can be overrided"""
        t1 = DiagonalTensor(5, 2)
        t2 = SubTensor([[1, 2], [1, 2]])
        t3 = SubDiagonalTensor(5, 2)
        self.assertEqual(torch.mean(t1), 0.4)
        self.assertEqual(bar(t1), -1)
        self.assertEqual(torch.mean(t2), 0)
        self.assertEqual(bar(t2), 1)
        self.assertEqual(torch.mean(t3), 4.0)
        self.assertEqual(bar(t3), 0)

    def test_mm_semantics(self):
        """Test that a function with multiple arguments can be overrided"""
        t1 = DiagonalTensor(5, 2)
        t2 = torch.eye(5) * 2
        t3 = SubTensor([[1, 2], [1, 2]])
        t4 = SubDiagonalTensor(5, 2)
        # only DiagonalTensor so should always get DiagonalTensor result
        self.assertEqual(torch.mm(t1, t1), 0)
        # tensor and DiagonalTensor, always return DiagonalTensor result
        self.assertEqual(torch.mm(t1, t2), 0)
        self.assertEqual(torch.mm(t2, t1), 0)
        # only SubTensor so should always get SubTensor result
        self.assertEqual(torch.mm(t3, t3), -1)
        # tensor and SubTensor so should always get SubTensor result
        self.assertEqual(torch.mm(t3, t2), -1)
        self.assertEqual(torch.mm(t2, t3), -1)
        # DiagonalTensor and SubTensor are unrelated classes so the result
        # depends on which argument appears first
        self.assertEqual(torch.mm(t3, t1), -1)
        self.assertEqual(torch.mm(t1, t3), 0)
        # SubDiagonalTensor should take precedence over DiagonalTensor
        # but should behave otherwise the same as DiagonalTensor
        self.assertEqual(torch.mm(t4, t4), 1)
        self.assertEqual(torch.mm(t4, t1), 1)
        self.assertEqual(torch.mm(t1, t4), 1)
        self.assertEqual(torch.mm(t4, t2), 1)
        self.assertEqual(torch.mm(t2, t4), 1)
        self.assertEqual(torch.mm(t3, t4), -1)
        self.assertEqual(torch.mm(t4, t3), 1)

    def test_precedence_semantics(self):
        """Test semantics for __torch_function__ for functions that take
        multiple arguments

        For functions that take multiple arguments, the appropriate
        __torch_function__ implementation to call is determined by
        examining the types of the arguments. The precedence order is
        left-to-right in the argument list, except subclasses are always
        checked before superclasses. The first result of calling the
        implementations in precedence order that is not NotImplemented
        is returned to the user. If all implementations return
        NotImplemented, a TypeError is raised.

        All cases are tested with functions implemented in C++ and
        either foo or baz, which are python functions defined above that
        are instrumented to obey the same dispatch rules as the
        functions in torch.functional.
        """
        # DiagonalTensor has a valid override and SubDiagonal has an
        # override that returns NotImplemented so we should call the
        # DiagonalTensor implementation, returning -1
        t1 = DiagonalTensor(5, 2)
        t2 = SubDiagonalTensor(5, 2)
        self.assertEqual(torch.div(t1, t2), -1)
        self.assertEqual(torch.div(t2, t1), -1)
        self.assertEqual(foo(t1, t2), -1)
        self.assertEqual(foo(t2, t1), -1)

        # SubTensor has an implementation that returns NotImplemented as
        # well so it should behave exactly like SubDiagonalTensor in the
        # test above
        t3 = SubTensor([[1, 2], [1, 2]])
        self.assertEqual(torch.div(t1, t3), -1)
        self.assertEqual(torch.div(t3, t1), -1)
        self.assertEqual(foo(t1, t3), -1)
        self.assertEqual(foo(t3, t1), -1)

        # div between SubTensor and SubDiagonalTensor should raise
        # TypeError since both have an implementation that
        # explicitly returns NotImplemented
        with self.assertRaises(TypeError):
            torch.div(t2, t3)
        with self.assertRaises(TypeError):
            torch.div(t3, t2)
        with self.assertRaises(TypeError):
            foo(t2, t3)
        with self.assertRaises(TypeError):
            foo(t3, t2)

        # none of DiagonalTensor, SubdiagonalTensor, or SubTensor have a
        # mul or a baz implementation so all ops should raise TypeError
        with self.assertRaises(TypeError):
            torch.mul(t1, t1)
        with self.assertRaises(TypeError):
            torch.mul(t1, t2)
        with self.assertRaises(TypeError):
            torch.mul(t1, t3)
        with self.assertRaises(TypeError):
            torch.mul(t2, t1)
        with self.assertRaises(TypeError):
            torch.mul(t2, t2)
        with self.assertRaises(TypeError):
            torch.mul(t2, t3)
        with self.assertRaises(TypeError):
            torch.mul(t3, t1)
        with self.assertRaises(TypeError):
            torch.mul(t3, t2)
        with self.assertRaises(TypeError):
            torch.mul(t3, t3)
        with self.assertRaises(TypeError):
            baz(t1, t1)
        with self.assertRaises(TypeError):
            baz(t1, t2)
        with self.assertRaises(TypeError):
            baz(t1, t3)
        with self.assertRaises(TypeError):
            baz(t2, t1)
        with self.assertRaises(TypeError):
            baz(t2, t2)
        with self.assertRaises(TypeError):
            baz(t2, t3)
        with self.assertRaises(TypeError):
            baz(t3, t1)
        with self.assertRaises(TypeError):
            baz(t3, t2)
        with self.assertRaises(TypeError):
            baz(t3, t3)

    def test_user_implementation_raises(self):
        """Test that errors raised in user implementations propagate correctly"""
        t1 = DiagonalTensor(5, 2)
        t2 = DiagonalTensor(5, 2)
        with self.assertRaises(ValueError):
            torch.add(t1, t2)
        with self.assertRaises(ValueError):
            quux(t1)

    def test_tensor_subclass_propagation(self):
        """this test exercises the functionality described in
        docs/source/notes/extending.rst#subclassing-torchtensor"""
        t1 = torch.tensor([5])
        t2 = torch.tensor([6])

        s1 = SubTensor2([5])
        s2 = SubTensor2([6])

        ss1 = SubSubTensor2([5])
        ss2 = SubSubTensor2([6])

        sn1 = SubTensor3([5])
        sn2 = SubTensor3([6])

        # Check that leaf subclass is kept regardless of order
        self.assertTrue(isinstance(s1 + t2, SubTensor2))
        self.assertTrue(isinstance(t1 + s2, SubTensor2))
        self.assertTrue(isinstance(s1 + s2, SubTensor2))

        # Check indexing subclass is kept
        self.assertTrue(isinstance(s1[0], SubTensor2))

        # Check case for subclass of subclass.
        self.assertTrue(isinstance(ss1 + ss2, SubSubTensor2))
        self.assertTrue(isinstance(ss1 + s2, SubSubTensor2))
        self.assertTrue(isinstance(s1 + ss2, SubSubTensor2))
        self.assertTrue(isinstance(ss1 + ss2, SubSubTensor2))
        self.assertTrue(isinstance(ss1 + t2, SubSubTensor2))
        self.assertTrue(isinstance(t1 + ss2, SubSubTensor2))
        self.assertTrue(isinstance(ss1[0], SubSubTensor2))

        # Make sure unrelated class trees are not merged.
        with self.assertRaises(TypeError):
            s1 + sn2
        with self.assertRaises(TypeError):
            sn1 + s2

    def test_base(self):
        # https://github.com/szagoruyko/pytorchviz/issues/65
        class DummyTensor(torch.Tensor):
            pass

        a = torch.ones(1)
        c = DummyTensor(a)
        self.assertTrue(c._is_view())
        self.assertTrue(c._base is a)


def generate_tensor_like_override_tests(cls):
    from torch.testing._internal.generated.annotated_fn_args import annotated_args

    def test_generator(func, override):
        # If func corresponds to a torch.Tensor method or property.
        if is_tensor_method_or_property(func):
            # Generate an instance by using SubTensor,
            def instance_gen():
                return SubTensor([5])
        else:
            # Otherwise, TensorLike.
            def instance_gen():
                return TensorLike()

        func_args = []
        is_method = is_tensor_method_or_property(func)
        if func in annotated_args:
            for arg in annotated_args[func]:
                # Guess valid input to aten function based on type of argument
                t = arg['simple_type']
                if t.endswith('?'):
                    t = t[:-1]
                if t == 'Tensor':
                    if is_method and arg['name'] == 'self':
                        # See "Note: properties and __get__"
                        func = func.__get__(instance_gen())
                        continue
                    func_args.append(instance_gen())
                elif t == 'TensorList':
                    func_args.append([instance_gen(), instance_gen()])
                elif t == 'c10::List<c10::optional<Tensor>>':
                    func_args.append([instance_gen(), instance_gen()])
                elif t == 'IntArrayRef':
                    size = arg.get('size', 2)
                    if size == 1:
                        func_args.append(1)
                    else:
                        func_args.append([1] * size)
                elif t == 'Scalar':
                    func_args.append(3.5)
                elif t == 'bool':
                    func_args.append(False)
                elif t.startswith('int') or t in {'Dimname', 'DimnameList'}:
                    func_args.append(0)
                elif t in {'Stream'}:
                    func_args.append(torch.Stream())
                elif t.startswith('float') or t == 'double':
                    func_args.append(1.0)
                elif t in {'Generator', 'MemoryFormat', 'TensorOptions'}:
                    func_args.append(None)
                elif t == 'ScalarType':
                    func_args.append(torch.float32)
                elif t == 'c10::string_view':
                    func_args.append('')
                else:
                    raise RuntimeError(f"Unsupported argument type {t} for {arg['name']} of function {func}")
        else:
            args = inspect.getfullargspec(override)
            try:
                func_args = inspect.getfullargspec(func)
                # Remove annotations from argspec
                func_args = type(func_args)(**{**func_args, 'annotations': None})
                if func_args != args:
                    raise RuntimeError(f"Override for {func} doesn't match its argspec.\n"
                                       + f"Original: {inspect.signature(func)}\n"
                                       + f"Override: {inspect.signature(override)}")
            except TypeError:
                pass
            nargs = len(args.args)
            if args.defaults is not None:
                nargs -= len(args.defaults)
            func_args = [instance_gen() for _ in range(nargs)]
            if args.varargs is not None:
                func_args += [instance_gen(), instance_gen()]

        def test(self):
            ret = func(*func_args)
            # ret is None for certain protocols, e.g., `__weakref__` and `__setitem__`
            # This is currently the best check but doesn't work for, for example,
            # Tensor.__add__ because it redirects to Tensor.add.
            # See note "_triggered wrapper"
            if not is_method or ret is None:
                self.assertTrue(WRAPPED_TRIGGERED_IMPLS[func]._triggered)
                return

            self.assertEqual(ret, -1)

        return test

    for func, override in get_testing_overrides().items():
        test_method = test_generator(func, override)
        if func.__name__ == "__get__":
            # Note: properties and __get__
            # __get__ is part of the descriptor protocol.
            # https://docs.python.org/3/howto/descriptor.html
            # This is used for properties of the form
            # torch.Tensor.<property>, with the method __get__
            # In this case we get the property name in two ways:

            # This case for properties defined in C.
            module = getattr(
                func.__self__,
                "__qualname__",
                None
            )

            # This one for properties defined in Python.
            if module is None:
                module = "Tensor." + func.__self__.fget.__name__

            # Unfortunately I couldn't find a way to unify these two cases
            # and there is no way for general descriptors.
        elif is_tensor_method_or_property(func):
            module = "Tensor"
        else:
            module = func.__module__
        if module:
            name = 'test_{}_{}'.format(module.replace('.', '_'), func.__name__)
        else:
            name = 'test_{}'.format(func.__name__)
        test_method.__name__ = name
        setattr(cls, name, test_method)

# generate_tensor_like_override_tests(TestTorchFunctionOverride)

class Wrapper:
    "Basic data container that knows how to unwrap itself"
    def __init__(self, data):
        self.__dict__["_data"] = data
        self.__dict__["used_attrs"] = set()
        self.__dict__["used_calls"] = set()

    def __getattr__(self, name):
        if name in self.__dict__:
            return self.__dict__[name]
        self.used_attrs.add(name)

        val = getattr(self._data, name)

        # If it's a method
        if callable(val):
            c = getattr(type(self._data), name)
            # Don't append self to args if classmethod/staticmethod
            if c is val:
                return lambda *a, **kw: wrap(self.__torch_function__(c, (Wrapper,), args=a, kwargs=kw))
            # Otherwise append self to args
            return lambda *a, **kw: wrap(self.__torch_function__(c, (Wrapper,), args=(self,) + a, kwargs=kw))

        return wrap(val)

    def __setattr__(self, name, value):
        if name in self.__dict__:
            self.__dict__[name] = value

        self.used_attrs.add(name)
        setattr(self._data, name, unwrap(value))

    def __setitem__(self, key, value):
        self._data[unwrap(key)] = unwrap(value)

    def __getitem__(self, key):
        return wrap(self._data[unwrap(key)])

    @classmethod
    def __torch_function__(cls, func, types, args=(), kwargs=None):
        if kwargs is None:
            kwargs = {}
        # Find an instance of this class in the arguments
        args_of_this_cls = []
        for a in args:
            if isinstance(a, cls):
                args_of_this_cls.append(a)
            elif isinstance(a, collections.Sequence):
                args_of_this_cls.extend(el for el in a if isinstance(el, cls))
        assert len(args_of_this_cls) > 0
        args_of_this_cls[0].used_calls.add(func)
        args = unwrap(tuple(args))
        kwargs = {k: unwrap(v) for k, v in kwargs.items()}

        return wrap(func(*args, **kwargs))

    def __add__(self, other):
        return self.__torch_function__(torch.add, (Wrapper,), (self, other))

    def __mul__(self, other):
        return self.__torch_function__(torch.mul, (Wrapper,), (self, other))

    def __sub__(self, other):
        return self.__torch_function__(torch.sub, (Wrapper,), (self, other))

    def __truediv__(self, other):
        return self.__torch_function__(torch.true_divide, (Wrapper,), (self, other))

    def __floordiv__(self, other):
        return self.__torch_function__(torch.floor_divide, (Wrapper,), (self, other))

    def __ge__(self, other):
        return self.__torch_function__(torch.ge, (Wrapper,), (self, other))

    def __gt__(self, other):
        return self.__torch_function__(torch.gt, (Wrapper,), (self, other))

    def __lt__(self, other):
        return self.__torch_function__(torch.lt, (Wrapper,), (self, other))

    def __le__(self, other):
        return self.__torch_function__(torch.le, (Wrapper,), (self, other))

    def __eq__(self, other):
        return self.__torch_function__(torch.eq, (Wrapper,), (self, other))

    def __ne__(self, other):
        return self.__torch_function__(torch.ne, (Wrapper,), (self, other))

    def __bool__(self):
        return self.__torch_function__(torch.Tensor.__bool__, (Wrapper,), (self,))

    def __int__(self):
        return self.__torch_function__(torch.Tensor.__int__, (Wrapper,), (self,))

    def __len__(self):
        return len(self._data)


# unwrap inputs if necessary
def unwrap(v):
    if type(v) in {tuple, list}:
        return type(v)(unwrap(vi) for vi in v)

    return v._data if isinstance(v, Wrapper) else v

# wrap inputs if necessary
def wrap(v):
    if type(v) in {tuple, list}:
        return type(v)(wrap(vi) for vi in v)

    return Wrapper(v) if isinstance(v, torch.Tensor) else v

class TestEinsumOverride(TestCase):
    "Regression test for gh-38479"
    def test_wrapper(self):
        x = Wrapper(torch.randn(5))
        y = Wrapper(torch.randn(4))
        self.assertEqual(torch.einsum('i,j->ij', x, y)._data,
                         torch.ger(x, y)._data)

        # in the old einsum interface, `operands` is a list
        a = Wrapper(torch.randn(2, 3))
        b = Wrapper(torch.randn(5, 3, 7))
        c = Wrapper(torch.randn(2, 7))
        self.assertEqual(torch.einsum('ik,jkl,il->ij', [a, b, c])._data,
                         torch.nn.functional.bilinear(a, c, b)._data)

class TestGradCheckOverride(TestCase):
    "Test that wrappers work with gradcheck."
    def test_gradcheck(self):
        from torch.testing._internal.common_utils import gradcheck, gradgradcheck

        def run_test(fast_mode):
            a = wrap(torch.tensor(5.0, dtype=torch.double))
            b = wrap(torch.tensor(6.0, dtype=torch.double))

            a.requires_grad = True
            b.requires_grad = True

            gradcheck(torch.add, (a, b), raise_exception=False, check_batched_grad=False, fast_mode=fast_mode)
            gradgradcheck(torch.add, (a, b), raise_exception=False, check_batched_grad=False, fast_mode=fast_mode)

            total_used_attrs = a.used_attrs.union(b.used_attrs)
            total_used_calls = a.used_calls.union(b.used_calls)

            # These attributes (and the functions below) may change
            # if the gradcheck implementation changes. It's best to
            # aim for attributes that may be commonly present on other
            # Tensor-likes.
            expected_used_attrs = {
                'data',
                'dtype',
                'is_floating_point',
                'is_sparse',
                'layout',
                'new_zeros',
                'numel',
                'requires_grad',
                'retain_grad',
                'size',
                'stride',
            }
            if fast_mode:
                expected_used_attrs.add('is_complex')
                expected_used_attrs.add('device')
            self.assertEqual(expected_used_attrs, total_used_attrs)

            expected_used_calls = {
                torch.Tensor.new_zeros,
                torch.Tensor.size,
                torch.Tensor.is_floating_point,
                torch.Tensor.numel,
                torch.Tensor.retain_grad,
                torch.Tensor.stride,
                torch.autograd.grad,
                torch.add,
            }
            if fast_mode:
                expected_used_calls.add(torch.Tensor.is_complex)
            self.assertEqual(expected_used_calls, total_used_calls)
        run_test(fast_mode=True)
        run_test(fast_mode=False)

class TestNamedTuple(TestCase):
    """ Regression test for gh-47090 """
    def test_max(self):
        x = torch.tensor([1, 2])
        xs = x.as_subclass(SubTensor2)
        r = torch.max(x, dim=0)
        rs = torch.max(xs, dim=0)
        self.assertEqual(type(r), type(rs))
        self.assertEqual(r, rs)

class TestGradNewOnesOverride(TestCase):
    """ Regression test for gh-47069 """
    def test_newones(self):
        t = torch.tensor([1, 2]).as_subclass(SubTensor2)
        n = t.new_ones((1, 2))
        self.assertEqual(type(n), SubTensor2)

class TestPickle(TestCase):
    "Regression test for gh-47051"
    def test_pickle(self):
        t = torch.tensor([1]).as_subclass(SubTensor2)
        t.abcd = "e"
        t2 = pickle.loads(pickle.dumps(t))
        self.assertIs(type(t2), SubTensor2)
        self.assertEqual(t2.abcd, "e")

class TestBroadcastAllOverride(TestCase):
    """ test for gh-37141 """
    def test_broadcast_all(self):
        from torch.distributions.utils import broadcast_all
        a = torch.tensor([1.2, 3.4, 5.6])
        a_w = Wrapper(a)
        b = torch.tensor(5.0)
        b_w = Wrapper(b)
        c = torch.tensor([5.0, 5.0, 5.0])

        o_1 = broadcast_all(a_w, b_w)
        self.assertTrue(isinstance(o_1[0], Wrapper))
        self.assertTrue(isinstance(o_1[1], Wrapper))
        self.assertEqual(o_1[0]._data, a)
        self.assertEqual(o_1[1]._data, c)

        o_2 = broadcast_all(a_w, b)
        self.assertTrue(isinstance(o_2[0], Wrapper))
        self.assertTrue(isinstance(o_2[1], Wrapper))
        self.assertEqual(o_2[0]._data, a)
        self.assertEqual(o_2[1]._data, c)

class TestWrapTorchFunction(TestCase):
    def test_wrap_torch_function(self):
        class A:
            @classmethod
            def __torch_function__(cls, func, types, args, kwargs):
                return -1

        def dispatcher(a):
            return (a,)

        @torch.overrides.wrap_torch_function(dispatcher)
        def f(a):
            return a

        self.assertEqual(f(A()), -1)

class TestIndexing(TestCase):
    """ Regression tests for gh-46277 """
    def test_getitem(self):
        class A:
            @classmethod
            def __torch_function__(cls, func, types, args, kwargs=None):
                return -1

        t = torch.tensor([5])
        self.assertEqual(t[A()], -1)
        self.assertEqual(t, torch.tensor([5]))

    def test_getitem_subclass(self):
        class A(torch.Tensor):
            @classmethod
            def __torch_function__(cls, func, types, args, kwargs=None):
                return -1

        t = torch.tensor([5])
        self.assertEqual(t[A()], -1)
        self.assertEqual(t[5, A()], -1)
        self.assertEqual(t, torch.tensor([5]))

    def test_setitem(self):
        triggered = set()

        class A:
            @classmethod
            def __torch_function__(cls, func, types, args, kwargs=None):
                triggered.add(func)
                return -1

        t = torch.tensor([5])
        t[A()] = 1
        t[5, A()] = 1
        self.assertIn(Tensor.__setitem__, triggered)
        self.assertEqual(t, torch.tensor([5]))

    def test_setitem_val(self):
        triggered = set()

        class A:
            @classmethod
            def __torch_function__(cls, func, types, args, kwargs=None):
                triggered.add(func)
                return -1

        t = torch.tensor([5])
        t[0] = A()
        self.assertIn(Tensor.__setitem__, triggered)
        self.assertEqual(t, torch.tensor([5]))

    def test_setitem_subclass(self):
        triggered = set()

        class A(torch.Tensor):
            @classmethod
            def __torch_function__(cls, func, types, args, kwargs=None):
                triggered.add(func)
                return -1

        t = torch.tensor([5])
        t[A()] = 1
        t[5, A()] = 1
        self.assertIn(Tensor.__setitem__, triggered)
        self.assertEqual(t, torch.tensor([5]))


class TestIterator(TestCase):
    # Regression test for gh-54457
    def test_iterator(self):
        t = torch.tensor([5, 6, 7]).as_subclass(SubTensor2)
        it = iter(t)
        self.assertIs(type(next(it)), SubTensor2)
        self.assertIs(type(next(it)), SubTensor2)
        self.assertIs(type(next(it)), SubTensor2)


class TestRNN(TestCase):
    # Regression test for gh-55868
    def test_rnn(self):
        model = torch.nn.RNN(10, 20, 2)
        input = Wrapper(torch.randn(1, 5, 10))
        model(input)


class TestDisabledTorchFunction(TestCase):
    # Regression test for gh-64687
    def test_parameter_does_not_prevent_dispatch(self):
        class MyTensor():
            @classmethod
            def __torch_function__(cls, func, types, args=(), kwargs=None):
                return "called"

        t1 = MyTensor()
        t2 = torch.nn.Parameter(torch.rand(2, 2))
        self.assertEqual(torch.add(t2, t1), "called")

        inp = torch.rand(10, 10)
        self.assertEqual(torch.nn.functional.linear(inp, t1, t2), "called")
        self.assertEqual(torch.nn.functional.linear(inp, t2, t1), "called")

<<<<<<< HEAD
# class TestTorchFunctionWarning(TestCase):
#     def test_warn_on_invalid_torch_function(self):
#         class Bad1():
#             def __torch_function__(*args, **kwargs):
#                 pass

#         class Bad2(torch.Tensor):
#             def __torch_function__(*args, **kwargs):
#                 pass

#         a = Bad1()
#         with self.assertWarnsRegex(DeprecationWarning, "as a plain method is deprecated"):
#             # This needs to be a function that handle torch_function on the python side
#             torch.split(a, (2))

#         a = Bad2()
#         with self.assertWarnsRegex(DeprecationWarning, "as a plain method is deprecated"):
#             # This needs to be a function that handle torch_function on the python side
#             torch.split(a, (2))
=======
class TestTorchFunctionWarning(TestCase):
    def test_warn_on_invalid_torch_function(self):
        class Bad1():
            def __torch_function__(self, *args, **kwargs):
                pass

        class Bad2(torch.Tensor):
            def __torch_function__(self, *args, **kwargs):
                pass

        a = Bad1()
        with self.assertWarnsRegex(DeprecationWarning, "as a plain method is deprecated"):
            # This needs to be a function that handle torch_function on the python side
            torch.split(a, (2))

        a = Bad2()
        with self.assertWarnsRegex(DeprecationWarning, "as a plain method is deprecated"):
            # This needs to be a function that handle torch_function on the python side
            torch.split(a, (2))
>>>>>>> 88444da2

if __name__ == '__main__':
    run_tests()<|MERGE_RESOLUTION|>--- conflicted
+++ resolved
@@ -1030,15 +1030,15 @@
         self.assertEqual(torch.nn.functional.linear(inp, t1, t2), "called")
         self.assertEqual(torch.nn.functional.linear(inp, t2, t1), "called")
 
-<<<<<<< HEAD
+
 # class TestTorchFunctionWarning(TestCase):
 #     def test_warn_on_invalid_torch_function(self):
 #         class Bad1():
-#             def __torch_function__(*args, **kwargs):
+#             def __torch_function__(self, *args, **kwargs):
 #                 pass
 
 #         class Bad2(torch.Tensor):
-#             def __torch_function__(*args, **kwargs):
+#             def __torch_function__(self, *args, **kwargs):
 #                 pass
 
 #         a = Bad1()
@@ -1050,27 +1050,7 @@
 #         with self.assertWarnsRegex(DeprecationWarning, "as a plain method is deprecated"):
 #             # This needs to be a function that handle torch_function on the python side
 #             torch.split(a, (2))
-=======
-class TestTorchFunctionWarning(TestCase):
-    def test_warn_on_invalid_torch_function(self):
-        class Bad1():
-            def __torch_function__(self, *args, **kwargs):
-                pass
-
-        class Bad2(torch.Tensor):
-            def __torch_function__(self, *args, **kwargs):
-                pass
-
-        a = Bad1()
-        with self.assertWarnsRegex(DeprecationWarning, "as a plain method is deprecated"):
-            # This needs to be a function that handle torch_function on the python side
-            torch.split(a, (2))
-
-        a = Bad2()
-        with self.assertWarnsRegex(DeprecationWarning, "as a plain method is deprecated"):
-            # This needs to be a function that handle torch_function on the python side
-            torch.split(a, (2))
->>>>>>> 88444da2
+
 
 if __name__ == '__main__':
     run_tests()