--- conflicted
+++ resolved
@@ -64,6 +64,7 @@
         if layout == torch.sparse_csr:
             return mat.to_sparse_csr()
         else:
+            assert mat.layout == layout
             return mat
 
     if all_sparse:
@@ -5970,32 +5971,6 @@
 ---(input size: {:4}, eigenpairs:{:2}, units: relative error, maxiter={:4})---
 '''.format(tol, eq_err, eq_err_general, iters1, eq_err_scipy, eq_err_general_scipy, iters2, m, k, niter))
 
-<<<<<<< HEAD
-=======
-    def _test_addmm_addmv(self, f, t, m, v, *, alpha=None, beta=None, transpose_out=False):
-        dtype = t.dtype
-        numpy_dtype = dtype
-        if dtype in {torch.bfloat16}:
-            numpy_dtype = torch.float
-        if dtype.is_complex:
-            alpha = 0.9 + 0.3j if alpha is None else alpha
-            beta = 0.5 + 0.6j if beta is None else beta
-        else:
-            alpha = 1.2 if alpha is None else alpha
-            beta = 0.8 if beta is None else beta
-        res1 = f(t, m, v, alpha=alpha, beta=beta)
-        res2 = torch.full_like(res1, math.nan)
-        if transpose_out:
-            res2 = res2.t().clone(memory_format=torch.contiguous_format).t()
-        f(t, m, v, alpha=alpha, beta=beta, out=res2)
-        res3 = alpha * (m.to(numpy_dtype).cpu().numpy() @ v.to(numpy_dtype).cpu().numpy())
-        if beta != 0:
-            res3 += (beta * t).to(numpy_dtype).cpu().numpy()
-        res3 = torch.from_numpy(res3).to(dtype)
-        self.assertEqual(res1, res2)
-        self.assertEqual(res1, res3)
-
->>>>>>> 447af746
     @precisionOverride({torch.bfloat16: 1e-0, torch.half: 5e-4, torch.float: 1e-4, torch.double: 1e-8,
                         torch.cfloat: 1e-4, torch.cdouble: 1e-8})
     @dtypesIfCUDA(*get_all_complex_dtypes(),
@@ -6029,19 +6004,11 @@
             0.2 * torch.randn((100, 50), device=device).to(dtype).t(),
         ]
         for m, v, t in itertools.product(ms, vs, ts):
-<<<<<<< HEAD
-            _test_addmm_addmv(self, torch.addmv, t, m, v, layout=layout)
+            _test_addmm_addmv(self, torch.addmv, t, m, v)
         # Test beta=0, t=nan
         t = torch.full((50,), math.nan, device=device).to(dtype)
         for m, v in itertools.product(ms, vs):
-            _test_addmm_addmv(self, torch.addmv, t, m, v, beta=0, layout=layout)
-=======
-            self._test_addmm_addmv(torch.addmv, t, m, v)
-        # Test beta=0, t=nan
-        t = torch.full((50,), math.nan, device=device).to(dtype)
-        for m, v in itertools.product(ms, vs):
-            self._test_addmm_addmv(torch.addmv, t, m, v, beta=0)
->>>>>>> 447af746
+            _test_addmm_addmv(self, torch.addmv, t, m, v, beta=0)
 
     @dtypesIfCUDA(*get_all_fp_dtypes(include_bfloat16=(TEST_WITH_ROCM or (CUDA11OrLater and SM53OrLater))))
     @dtypes(torch.float, torch.double)
@@ -6067,11 +6034,7 @@
             y_storage = torch.full((o, incy), float('nan'), device=device, dtype=dtype)
             y = y_storage[:, 0].copy_(y_data)
 
-<<<<<<< HEAD
-            _test_addmm_addmv(self, torch.addmv, y, a, x, layout=layout)
-=======
-            self._test_addmm_addmv(torch.addmv, y, a, x)
->>>>>>> 447af746
+            _test_addmm_addmv(self, torch.addmv, y, a, x)
 
         for row_major, incx, incy, lda_tail in itertools.product((False, True), (1, 2), (1, 2), (0, 1)):
             _test(row_major, incx, incy, lda_tail)
@@ -6086,31 +6049,19 @@
         M = torch.randn(10, 25, device=device).to(dtype)
         m1 = torch.randn(10, 50, device=device).to(dtype)
         m2 = torch.randn(50, 25, device=device).to(dtype)
-<<<<<<< HEAD
-        _test_addmm_addmv(self, torch.addmm, M, m1, m2, layout=layout)
-=======
-        self._test_addmm_addmv(torch.addmm, M, m1, m2)
->>>>>>> 447af746
+        _test_addmm_addmv(self, torch.addmm, M, m1, m2)
 
         # Test 0-strided
         M = torch.randn(10, 1, device=device).to(dtype).expand(10, 25)
         m1 = torch.randn(10, 1, device=device).to(dtype).expand(10, 50)
         m2 = torch.randn(50, 25, device=device).to(dtype)
-<<<<<<< HEAD
-        _test_addmm_addmv(self, torch.addmm, M, m1, m2, layout=layout)
-=======
-        self._test_addmm_addmv(torch.addmm, M, m1, m2)
->>>>>>> 447af746
+        _test_addmm_addmv(self, torch.addmm, M, m1, m2)
 
         # Test beta=0, M=nan
         M = torch.full((10, 25), math.nan, device=device).to(dtype)
         m1 = torch.randn(10, 50, device=device).to(dtype)
         m2 = torch.randn(50, 25, device=device).to(dtype)
-<<<<<<< HEAD
-        _test_addmm_addmv(self, torch.addmm, M, m1, m2, beta=0, layout=layout)
-=======
-        self._test_addmm_addmv(torch.addmm, M, m1, m2, beta=0)
->>>>>>> 447af746
+        _test_addmm_addmv(self, torch.addmm, M, m1, m2, beta=0)
 
         # Test transpose
         for t1, t2, t3, t4 in itertools.product([True, False], repeat=4):
@@ -6122,11 +6073,7 @@
             M = maybe_transpose(t1, torch.randn(10, 25, device=device).to(dtype))
             m1 = maybe_transpose(t2, torch.randn(10, 50, device=device).to(dtype))
             m2 = maybe_transpose(t3, torch.randn(50, 25, device=device).to(dtype))
-<<<<<<< HEAD
-            _test_addmm_addmv(self, torch.addmm, M, m1, m2, transpose_out=t4, layout=layout)
-=======
-            self._test_addmm_addmv(torch.addmm, M, m1, m2, transpose_out=t4)
->>>>>>> 447af746
+            _test_addmm_addmv(self, torch.addmm, M, m1, m2, transpose_out=t4)
 
     @dtypes(torch.float, torch.double)
     @dtypesIfCUDA(*([torch.float, torch.double] + get_all_complex_dtypes()))
@@ -6138,11 +6085,7 @@
                     M = torch.randn(n, m, device=device).to(dtype)
                     m1 = torch.randn(n, k, device=device).to(dtype)
                     m2 = torch.randn(k, m, device=device).to(dtype)
-<<<<<<< HEAD
-                    _test_addmm_addmv(self, torch.addmm, M, m1, m2, layout=layout)
-=======
-                    self._test_addmm_addmv(torch.addmm, M, m1, m2)
->>>>>>> 447af746
+                    _test_addmm_addmv(self, torch.addmm, M, m1, m2)
 
                     m1 = torch.randn(n, k + 1, device=device).to(dtype)
                     m2 = torch.randn(k, m, device=device).to(dtype)
