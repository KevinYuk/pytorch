--- conflicted
+++ resolved
@@ -17,17 +17,13 @@
     const Scalar& alpha,
     const Tensor& result);
 
-<<<<<<< HEAD
-void addmv_out_sparse_csr_cuda_impl(
+void addmv_out_sparse_csr(
     const at::sparse_csr::SparseCsrTensor& mat,
     const Tensor& vec,
     const Scalar& beta,
     const Scalar& alpha,
     const Tensor& result);
 
-}
-=======
->>>>>>> 1fdf24ab
 } // namespace cuda
 } // namespace impl
 } // namespace sparse
