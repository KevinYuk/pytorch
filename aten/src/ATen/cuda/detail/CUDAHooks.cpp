--- conflicted
+++ resolved
@@ -60,17 +60,6 @@
   // have a chance to enable vitals.
   at::vitals::VitalsAPI.setVital("CUDA", "used", "true", /* force = */ true);
 
-<<<<<<< HEAD
-  const auto num_devices = c10::cuda::device_count_ensure_non_zero();
-  c10::cuda::CUDACachingAllocator::init(num_devices);
-  at::cuda::detail::init_p2p_access_cache(num_devices);
-
-#if AT_MAGMA_ENABLED()
-  magma_init();
-#endif
-
-  return thc_state;
-=======
   THCudaInit(thc_state);
   if (THCMagma_init)
     THCMagma_init();
@@ -79,7 +68,6 @@
         if (p)
           THCState_free(p);
       });
->>>>>>> 216eff71
 }
 
 const Generator& CUDAHooks::getDefaultCUDAGenerator(DeviceIndex device_index) const {
