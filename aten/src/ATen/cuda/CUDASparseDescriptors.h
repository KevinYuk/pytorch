--- conflicted
+++ resolved
@@ -1,5 +1,6 @@
 #pragma once
 
+#include <ATen/Tensor.h>
 #include <ATen/cuda/CUDAContext.h>
 #include <ATen/cuda/CUDASparse.h>
 
@@ -54,8 +55,7 @@
 class TORCH_CUDA_CPP_API CuSparseSpMatCsrDescriptor
     : public CuSparseSpMatDescriptor {
  public:
-<<<<<<< HEAD
-  CuSparseSpMatCsrDescriptor(const Tensor& input);
+  explicit CuSparseSpMatCsrDescriptor(const Tensor& input);
 
 #if defined(CUDA_VERSION) && CUDA_VERSION >= 11000
   std::tuple<int64_t, int64_t, int64_t> get_size() {
@@ -94,9 +94,6 @@
     TORCH_CUDASPARSE_CHECK(cusparseSpGEMM_createDescr(&raw_descriptor));
     descriptor_.reset(raw_descriptor);
   }
-=======
-  explicit CuSparseSpMatCsrDescriptor(const Tensor& input);
->>>>>>> 6902b12d
 };
 #endif
 
