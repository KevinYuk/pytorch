--- conflicted
+++ resolved
@@ -9,8 +9,6 @@
 namespace mkl {
 namespace sparse {
 
-<<<<<<< HEAD
-=======
 namespace {
 
   template <typename scalar_t, typename MKL_Complex>
@@ -23,32 +21,6 @@
 
 }
 
-const char* _mklGetErrorString(sparse_status_t error) {
-  if (error == SPARSE_STATUS_SUCCESS) {
-    return "SPARSE_STATUS_SUCCESS";
-  }
-  if (error == SPARSE_STATUS_NOT_INITIALIZED) {
-    return "SPARSE_STATUS_NOT_INITIALIZED";
-  }
-  if (error == SPARSE_STATUS_ALLOC_FAILED) {
-    return "SPARSE_STATUS_ALLOC_FAILED";
-  }
-  if (error == SPARSE_STATUS_INVALID_VALUE) {
-    return "SPARSE_STATUS_INVALID_VALUE";
-  }
-  if (error == SPARSE_STATUS_EXECUTION_FAILED) {
-    return "SPARSE_STATUS_EXECUTION_FAILED";
-  }
-  if (error == SPARSE_STATUS_INTERNAL_ERROR) {
-    return "SPARSE_STATUS_INTERNAL_ERROR";
-  }
-  if (error == SPARSE_STATUS_NOT_SUPPORTED) {
-    return "SPARSE_STATUS_NOT_SUPPORTED";
-  }
-  return "<unknown>";
-}
-
->>>>>>> 2e42083b
 template <>
 void create_csr<float>(MKL_SPARSE_CREATE_CSR_ARGTYPES(float)) {
   TORCH_MKLSPARSE_CHECK(mkl_sparse_s_create_csr(
@@ -130,12 +102,12 @@
 template <>
 void add<c10::complex<float>>(MKL_SPARSE_ADD_ARGTYPES(c10::complex<float>)) {
   TORCH_MKLSPARSE_CHECK(mkl_sparse_c_add(
-      operation, A, reinterpret_cast<const MKL_Complex8&>(alpha), B, C));
+      operation, A, to_mkl_complex<float, MKL_Complex8>(alpha), B, C));
 }
 template <>
 void add<c10::complex<double>>(MKL_SPARSE_ADD_ARGTYPES(c10::complex<double>)) {
   TORCH_MKLSPARSE_CHECK(mkl_sparse_z_add(
-      operation, A, reinterpret_cast<const MKL_Complex16&>(alpha), B, C));
+      operation, A, to_mkl_complex<double, MKL_Complex16>(alpha), B, C));
 }
 
 template <>
