--- conflicted
+++ resolved
@@ -384,15 +384,15 @@
       - name: Output disk space left
         run: |
           sudo df -H
+      - name: Parse ref
+        id: parse-ref
+        run: .github/scripts/parse_ref.py
       - name: Test
         env:
           PR_NUMBER: ${{ github.event.pull_request.number }}
-<<<<<<< HEAD
-=======
           CIRCLE_BRANCH: ${{ steps.parse-ref.outputs.branch }}
         # Time out the test phase after 3.5 hours
         timeout-minutes: 210
->>>>>>> 2a5116e1
         run: |
           if [[ $TEST_CONFIG == 'multigpu' ]]; then
             TEST_COMMAND=.jenkins/pytorch/multigpu-test.sh
@@ -410,6 +410,11 @@
             -e CUSTOM_TEST_ARTIFACT_BUILD_DIR \
             -e GITHUB_ACTIONS \
             -e IN_CI \
+            -e IS_GHA \
+            -e CIRCLE_BRANCH \
+            -e CIRCLE_SHA1 \
+            -e CIRCLE_PR_NUMBER \
+            -e AWS_DEFAULT_REGION \
             -e IN_WHEEL_TEST \
             -e SHARD_NUMBER \
             -e JOB_BASE_NAME \
@@ -469,9 +474,6 @@
           if-no-files-found: error
           path:
             test-reports-*.zip
-      - name: Parse ref
-        id: parse-ref
-        run: .github/scripts/parse_ref.py
       - name: Display and upload test statistics (Click Me)
         if: always()
         # temporary hack: set CIRCLE_* vars, until we update
